--- conflicted
+++ resolved
@@ -180,22 +180,11 @@
                     let keyboard = InlineKeyboardMarkup::new(keyboard_buttons);
 
                     // Create rich message text
-                    let end_date = chrono::DateTime::from_timestamp(proposal_entry.end_date as i64, 0)
-                        .map(|dt| dt.format("%Y-%m-%d %H:%M:%S").to_string())
-                        .unwrap_or_else(|| proposal_entry.end_date.to_string());
-                    
                     let message_text = format!(
-<<<<<<< HEAD
-                        "🏛️ {}\n\n📝 {}\n\n⏰ Voting ends at: {}\n\n🗳️ Click on your preferred option below to vote:",
-                        proposal_entry.name,
-                        proposal_entry.description,
-                        end_date
-=======
                         "🏛️ {}\n\n📝 {}\n\n⏰ Voting ends: {}\n\n🗳️ Click on your preferred option below to vote:",
                         proposal_entry.name,
                         proposal_entry.description,
                         format_timestamp(proposal_entry.end_date)
->>>>>>> 03f23ee3
                     );
 
                     log::info!("Sending active proposals notification for: {}", proposal_entry.proposal_id);
