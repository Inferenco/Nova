--- conflicted
+++ resolved
@@ -119,107 +119,7 @@
     html
 }
 
-<<<<<<< HEAD
 // Reverted: previously added sanitizer removed to restore original URL/citation rendering
-=======
-/// Sanitize Telegram-HTML outside of <pre> blocks by escaping stray '<' that do not
-/// begin an allowed tag. This prevents Telegram parse errors from sequences like
-/// "<TOKEN>" or "a < b" in normal prose.
-///
-/// Allowed tags (case-insensitive): a, b/strong, i/em, u/ins, s/strike/del, code, pre,
-/// tg-spoiler, span class="tg-spoiler".
-pub fn sanitize_html_outside_pre(input: &str) -> String {
-    fn is_allowed_tag(name: &str, inner: &str) -> bool {
-        let tag = name.to_ascii_lowercase();
-        match tag.as_str() {
-            "a" | "b" | "strong" | "i" | "em" | "u" | "ins" | "s" | "strike" | "del" | "code"
-            | "pre" | "tg-spoiler" => true,
-            "span" => {
-                let lower_inner = inner.to_ascii_lowercase();
-                // Only allow span when explicitly a Telegram spoiler
-                lower_inner.contains("class=\"tg-spoiler\"")
-                    || lower_inner.contains("class='tg-spoiler'")
-            }
-            _ => false,
-        }
-    }
-
-    let mut out = String::with_capacity(input.len());
-    let mut i = 0usize;
-    let mut inside_pre = false;
-
-    while i < input.len() {
-        // Safe because i always lands on char boundary
-        let ch = input[i..].chars().next().unwrap();
-        if ch == '<' {
-            // Find closing '>' from next byte onward
-            if let Some(rel_end) = input[i + 1..].find('>') {
-                let end = i + 1 + rel_end; // index of '>'
-                let inner = &input[i + 1..end];
-                let trimmed = inner.trim();
-
-                // Extract tag name to possibly toggle <pre> state
-                let is_closing = trimmed.starts_with('/')
-                    || trimmed.starts_with("/ ")
-                    || trimmed.starts_with(" /");
-                let name = trimmed
-                    .trim_start_matches('/')
-                    .split_whitespace()
-                    .next()
-                    .unwrap_or("")
-                    .to_ascii_lowercase();
-
-                if inside_pre {
-                    // Inside <pre> preserve as-is, but detect </pre>
-                    out.push('<');
-                    out.push_str(inner);
-                    out.push('>');
-                    if name == "pre" && is_closing {
-                        inside_pre = false;
-                    }
-                    i = end + 1;
-                    continue;
-                }
-
-                // Outside <pre>: only allow whitelisted tags. Otherwise escape '<'
-                if !name.is_empty() && is_allowed_tag(&name, trimmed) {
-                    out.push('<');
-                    out.push_str(inner);
-                    out.push('>');
-                    if name == "pre" && !is_closing {
-                        inside_pre = true;
-                    }
-                } else {
-                    // Turn e.g. <TOKEN> into &lt;TOKEN>
-                    out.push_str("&lt;");
-                    out.push_str(inner);
-                    out.push('>');
-                }
-                i = end + 1;
-            } else {
-                // No closing '>' — escape '<' to be safe
-                out.push_str("&lt;");
-                i += ch.len_utf8();
-            }
-        } else {
-            // Fast path for ASCII, but handle UTF-8 correctly
-            if inside_pre {
-                out.push(ch);
-            } else if ch == '>' {
-                // Escape stray '>' outside of tags/pre to avoid confusing the parser
-                out.push_str("&gt;");
-            } else {
-                out.push(ch);
-            }
-            i += ch.len_utf8();
-        }
-    }
-
-    // If we ended while inside <pre>, we leave as-is; Telegram will error only on malformed tags,
-    // not on raw text.
-    out
-}
->>>>>>> 1e5c70d9
 
 /// Ensure the image 'Open image' anchor points to the public Google Cloud Storage URL
 /// If a line like `Image URL: <a href="...">Open image</a>` exists and a
