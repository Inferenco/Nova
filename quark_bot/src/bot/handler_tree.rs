use crate::dependencies::BotDependencies;
use anyhow::Result;
use quark_core::helpers::bot_commands::{Command, QuarkState};
use teloxide::{
    Bot,
    dispatching::{DpHandlerDescription, HandlerExt, UpdateFilterExt, dialogue::InMemStorage},
    dptree::{self, Handler},
    prelude::Requester,
    types::{Message, Update},
};

use crate::{
    bot::{answers::answers, handler::handle_message, handler::handle_web_app_data},
    callbacks::handle_callback_query,
    message_history::handler::{store_message, MessageEntry},
};

async fn handle_unauthenticated(bot: Bot, msg: Message) -> Result<()> {
    bot.send_message(
        msg.chat.id,
        "👋 Welcome to Quark! 

To use commands like `/c` or `/newchat`, you need to authenticate first.

Please use `/login` to authenticate.",
    )
    .await?;
    Ok(())
}

pub fn handler_tree() -> Handler<'static, Result<()>, DpHandlerDescription> {
    dptree::entry()
        .branch(
            Update::filter_message()
                .enter_dialogue::<Message, InMemStorage<QuarkState>, QuarkState>()
                // Record messages with text to message history buffer (groups only, passthrough)
                .inspect_async(|bot_deps: BotDependencies, msg: Message| async move {
                    if let Some(text) = msg.text() {
                        // Only store messages from group chats, never DMs for privacy
                        if !msg.chat.is_private() {
                            let sender_name = msg.from.as_ref().map(|u| u.first_name.clone());
                            let entry = MessageEntry {
                                sender: sender_name,
                                text: text.to_string(),
                            };
                            store_message(msg.chat.id, entry, bot_deps.history_storage.clone()).await;
                        }
                    }
                })
                .branch(
                    dptree::entry()
                        .filter(|msg: Message| {
                            msg.web_app_data().is_some() && msg.chat.is_private()
                        })
                        .endpoint(
                            |bot: Bot, msg: Message, bot_deps: BotDependencies| async move {
                                handle_web_app_data(bot, msg, bot_deps).await
                            }
                        ),
                )
                // 0. Intercept media-group photo messages early so we can aggregate
                //    all images (important for multi-image vision prompts). This
                //    branch must be first so it runs before command parsing.
                .branch(
                    dptree::entry()
                        .filter(|msg: Message| {
                            msg.media_group_id().is_some() && msg.photo().is_some()
                        })
                        .endpoint(
                            |bot_deps: BotDependencies, msg: Message| async move {
                                let media_aggregator = bot_deps.media_aggregator.clone();
                                media_aggregator.add_message(msg, bot_deps.clone())
                                    .await;
                                Ok(())
                            },
                        ),
                )
                .branch(
                    // 2. Branch for public commands for new users
                    dptree::entry()
                        .filter_command::<Command>()
                        .filter(|cmd| {
                            matches!(
                                cmd,
                                Command::Help
                                    | Command::LoginUser
                                    | Command::LoginGroup
                                    | Command::AptosConnect
                                    | Command::Prices
                            )
                        })
                        .endpoint(answers),
                )
                .branch(
                    // 1. Branch for authenticated users
                    dptree::entry()
                        .filter_command::<Command>()
                        .filter(|cmd| {
                            matches!(
                                cmd,
                                Command::C(_)
                                    | Command::WalletAddress
                                    | Command::Balance(_)
                                    | Command::AddFiles
                                    | Command::ListFiles
                                    | Command::NewChat
                                    | Command::PromptExamples
                                    | Command::Announcement(_)
                            )
                        })
                        .filter_async(|msg: Message, bot_deps: BotDependencies| async move {
                            bot_deps.auth.verify(msg).await
                        })
                        .endpoint(answers),
                )
                .branch(
                    dptree::entry()
                        .filter_command::<Command>()
                        .filter(|cmd| {
                            matches!(
                                cmd,
<<<<<<< HEAD
                                Command::G(_) | Command::Groupsettings
                                    | Command::Mod | Command::Sentinel(_) | Command::GroupBalance(_) | Command::GroupWalletAddress | Command::ModerationRules
=======
                                Command::G(_) 
                                    | Command::Mod | Command::Sentinel(_) | Command::GroupBalance(_) | Command::GroupWalletAddress | Command::ModerationRules | Command::ModerationSettings(_) | Command::DaoPreferences | Command::MigrateGroupId
>>>>>>> 642a9c12
                                    | Command::SchedulePrompt | Command::ListScheduled
                            )
                        })
                        .filter_async(|msg: Message, bot_deps: BotDependencies| async move {
                            bot_deps.group.verify(msg).await
                        })
                        .endpoint(answers),
                )
                .branch(
                    // DM-only authenticated commands
                    dptree::entry()
                        .filter_command::<Command>()
                        .filter(|cmd| { matches!(cmd, Command::Usersettings) })
                        .filter(|msg: Message| msg.chat.is_private())
                        .filter_async(|msg: Message, bot_deps: BotDependencies| async move {
                            bot_deps.auth.verify(msg).await
                        })
                        .endpoint(answers),
                )
                .branch(
                    // Handle DM-only commands when used in groups - direct to DMs
                    dptree::entry()
                        .filter_command::<Command>()
                        .filter(|cmd| { matches!(cmd, Command::Usersettings) })
                        .filter(|msg: Message| !msg.chat.is_private())
                        .endpoint(|bot: Bot, msg: Message| async move {
                            bot.send_message(
                                msg.chat.id,
                                "❌ This command is only available in direct messages (DMs).\n\n💬 Please send me a private message to use this feature."
                            )
                            .await?;
                            Ok(())
                        }),
                )
                // Handle group messages for sentinel auto-moderation
                .branch(
                    dptree::entry()
                        
                        .endpoint(handle_message),
                        )
                .branch(
                    dptree::entry()
                        .filter_command::<Command>()
                        .endpoint(handle_unauthenticated),
                ),
        )
        .branch(Update::filter_callback_query().endpoint(
            |bot: Bot,
             query: teloxide::types::CallbackQuery,
             bot_deps: BotDependencies| async move {
                handle_callback_query(bot, query, bot_deps).await
            },
        ))
}<|MERGE_RESOLUTION|>--- conflicted
+++ resolved
@@ -119,14 +119,8 @@
                         .filter(|cmd| {
                             matches!(
                                 cmd,
-<<<<<<< HEAD
                                 Command::G(_) | Command::Groupsettings
-                                    | Command::Mod | Command::Sentinel(_) | Command::GroupBalance(_) | Command::GroupWalletAddress | Command::ModerationRules
-=======
-                                Command::G(_) 
-                                    | Command::Mod | Command::Sentinel(_) | Command::GroupBalance(_) | Command::GroupWalletAddress | Command::ModerationRules | Command::ModerationSettings(_) | Command::DaoPreferences | Command::MigrateGroupId
->>>>>>> 642a9c12
-                                    | Command::SchedulePrompt | Command::ListScheduled
+                                    | Command::Mod | Command::Sentinel(_) | Command::GroupBalance(_) | Command::GroupWalletAddress | Command::ModerationRules | Command::ModerationSettings(_)
                             )
                         })
                         .filter_async(|msg: Message, bot_deps: BotDependencies| async move {
