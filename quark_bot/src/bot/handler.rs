//! Command handlers for quark_bot Telegram bot.
use crate::{
    assets::{
        command_image_collector::CommandImageCollector, handler::handle_file_upload,
        media_aggregator::MediaGroupAggregator,
    },
    bot::hooks::{fund_account_hook, withdraw_funds_hook},
    credentials::{dto::CredentialsPayload, helpers::get_credentials},
    services::handler::Services,
    utils::{self, create_purchase_request},
};
use anyhow::Result as AnyResult;

use crate::{
    ai::{handler::AI, moderation::ModerationService, vector_store::list_user_files_with_names},
    credentials::helpers::generate_new_jwt,
    user_conversation::handler::UserConversations,
    user_model_preferences::handler::{UserModelPreferences, initialize_user_preferences},
};

use open_ai_rust_responses_by_sshift::Model;
use open_ai_rust_responses_by_sshift::types::{ReasoningParams, SummarySetting};
use quark_core::helpers::{bot_commands::Command, jwt::JwtManager};
use regex;
use reqwest::Url;
use sled::{Db, Tree};
use std::time::Duration;
use std::{env, sync::Arc};
use teloxide::types::{
    ChatAction, InlineKeyboardButton, InlineKeyboardMarkup, InputFile, WebAppInfo,
};
use teloxide::types::{KeyboardMarkup, ParseMode};
use teloxide::{net::Download, utils::command::BotCommands};
use teloxide::{
    prelude::*,
    types::{ButtonRequest, KeyboardButton},
};
use tokio::fs::File;
use tokio::time::sleep;

const TELEGRAM_MESSAGE_LIMIT: usize = 4096;

/// Split a message into chunks that fit within Telegram's message limit
fn split_message(text: &str) -> Vec<String> {
    if text.len() <= TELEGRAM_MESSAGE_LIMIT {
        return vec![text.to_string()];
    }

    let mut chunks = Vec::new();
    let mut current_chunk = String::new();

    // Split by lines first to avoid breaking in the middle of sentences
    for line in text.lines() {
        // If adding this line would exceed the limit, save current chunk and start new one
        if current_chunk.len() + line.len() + 1 > TELEGRAM_MESSAGE_LIMIT {
            if !current_chunk.is_empty() {
                chunks.push(current_chunk.trim().to_string());
                current_chunk.clear();
            }

            // If a single line is too long, split it by words
            if line.len() > TELEGRAM_MESSAGE_LIMIT {
                let words: Vec<&str> = line.split_whitespace().collect();
                let mut word_chunk = String::new();

                for word in words {
                    if word_chunk.len() + word.len() + 1 > TELEGRAM_MESSAGE_LIMIT {
                        if !word_chunk.is_empty() {
                            chunks.push(word_chunk.trim().to_string());
                            word_chunk.clear();
                        }
                    }

                    if !word_chunk.is_empty() {
                        word_chunk.push(' ');
                    }
                    word_chunk.push_str(word);
                }

                if !word_chunk.is_empty() {
                    current_chunk = word_chunk;
                }
            } else {
                current_chunk = line.to_string();
            }
        } else {
            if !current_chunk.is_empty() {
                current_chunk.push('\n');
            }
            current_chunk.push_str(line);
        }
    }

    if !current_chunk.is_empty() {
        chunks.push(current_chunk.trim().to_string());
    }

    chunks
}

/// Send a potentially long message, splitting it into multiple messages if necessary
async fn send_long_message(bot: &Bot, chat_id: ChatId, text: &str) -> AnyResult<()> {
    // Convert markdown to HTML to avoid Telegram parsing issues
    let html_text = utils::markdown_to_html(text);
    let chunks = split_message(&html_text);

    for (i, chunk) in chunks.iter().enumerate() {
        if i > 0 {
            // Small delay between messages to avoid rate limiting
            sleep(Duration::from_millis(100)).await;
        }

        bot.send_message(chat_id, chunk)
            .parse_mode(ParseMode::Html)
            .await?;
    }

    Ok(())
}

pub async fn handle_aptos_connect(bot: Bot, msg: Message) -> AnyResult<()> {
    if !msg.chat.is_private() {
        bot.send_message(
            msg.chat.id,
            "❌ This command can only be used in a private chat with the bot.",
        )
        .await?;
    }

    let aptos_connect_url = "https://aptosconnect.app";

    let url = Url::parse(&aptos_connect_url).expect("Invalid URL");
    let web_app_info = WebAppInfo { url };

    let aptos_connect_button = InlineKeyboardButton::web_app("Open Aptos Connect", web_app_info);

    bot.send_message(
        msg.chat.id,
        "Click the button below to login to your quark account",
    )
    .reply_markup(InlineKeyboardMarkup::new(vec![vec![aptos_connect_button]]))
    .await?;

    return Ok(());
}

pub async fn handle_login_user(bot: Bot, msg: Message) -> AnyResult<()> {
    if !msg.chat.is_private() {
        bot.send_message(
            msg.chat.id,
            "❌ This command can only be used in a private chat with the bot.",
        )
        .await?;
        return Ok(());
    }

    let user = msg.from;

    if user.is_none() {
        bot.send_message(msg.chat.id, "❌ Unable to verify permissions.")
            .await?;
        return Ok(());
    }

    let user_id = user.unwrap().id;

    let app_url = env::var("APP_URL").expect("APP_URL must be set");
    let url_to_build = format!("{}/login?userId={}", app_url, user_id);

    let url = Url::parse(&url_to_build).expect("Invalid URL");

    let web_app_info = WebAppInfo { url };

    let request = ButtonRequest::WebApp(web_app_info);

    let login_button = KeyboardButton::new("Login to your Quark account");

    let login_button = login_button.request(request);

    let login_markup = KeyboardMarkup::new(vec![vec![login_button]]);

    bot.send_message(
        msg.chat.id,
        "Click the button below to login to your quark account",
    )
    .reply_markup(login_markup)
    .await?;

    return Ok(());
}

pub async fn handle_login_group(bot: Bot, msg: Message) -> AnyResult<()> {
    // Ensure this command is used in a group chat
    if msg.chat.is_private() {
        bot.send_message(msg.chat.id, "❌ This command must be used in a group chat.")
            .await?;
        return Ok(());
    }

    // Allow only group administrators to invoke
    let admins = bot.get_chat_administrators(msg.chat.id).await?;
    let requester_id = msg.from.as_ref().map(|u| u.id);
    if let Some(uid) = requester_id {
        let is_admin = admins.iter().any(|member| member.user.id == uid);
        if !is_admin {
            bot.send_message(
                msg.chat.id,
                "❌ Only group administrators can use this command.",
            )
            .await?;
            return Ok(());
        }
    } else {
        // Cannot identify sender; deny action
        bot.send_message(msg.chat.id, "❌ Unable to verify permissions.")
            .await?;
        return Ok(());
    }

    // TODO: implement actual group login flow
    bot.send_message(
        msg.chat.id,
        "👍 Group login acknowledged (feature under development).",
    )
    .await?;
    Ok(())
}

pub async fn handle_help(bot: Bot, msg: Message) -> AnyResult<()> {
    bot.send_message(msg.chat.id, Command::descriptions().to_string())
        .await?;
    Ok(())
}

pub async fn handle_add_files(bot: Bot, msg: Message) -> AnyResult<()> {
    if !msg.chat.is_private() {
        bot.send_message(msg.chat.id, "❌ Please DM the bot to upload files.")
            .await?;
        return Ok(());
    }
    bot.send_message(msg.chat.id, "📎 Please attach the files you wish to upload in your next message.\n\n✅ Supported: Documents, Photos, Videos, Audio files\n💡 You can send multiple files in one message!").await?;
    Ok(())
}

pub async fn handle_list_files(
    bot: Bot,
    msg: Message,
    db: Db,
    user_convos: UserConversations,
) -> AnyResult<()> {
    if !msg.chat.is_private() {
        bot.send_message(msg.chat.id, "❌ Please DM the bot to list your files.")
            .await?;
        return Ok(());
    }
    let user_id = msg.from.as_ref().map(|u| u.id.0).unwrap_or(0) as i64;
    if let Some(_vector_store_id) = user_convos.get_vector_store_id(user_id) {
        match list_user_files_with_names(user_id, &db) {
            Ok(files) => {
                if files.is_empty() {
                    bot.send_message(msg.chat.id, "📁 <b>Your Document Library</b>\n\n<i>No files uploaded yet</i>\n\n💡 Use /add_files to start building your personal AI knowledge base!")
                        .parse_mode(ParseMode::Html)
                        .await?;
                } else {
                    let file_list = files
                        .iter()
                        .map(|file| {
                            let icon = utils::get_file_icon(&file.name);
                            let clean_name = utils::clean_filename(&file.name);
                            format!("{}  <b>{}</b>", icon, clean_name)
                        })
                        .collect::<Vec<_>>()
                        .join("\n");
                    let response = format!(
                        "🗂️ <b>Your Document Library</b> ({} files)\n\n{}\n\n💡 <i>Tap any button below to manage your files</i>",
                        files.len(),
                        file_list
                    );
                    use teloxide::types::{InlineKeyboardButton, InlineKeyboardMarkup};
                    let mut keyboard_rows = Vec::new();
                    for file in &files {
                        let clean_name = utils::clean_filename(&file.name);
                        let button_text = if clean_name.len() > 25 {
                            format!("🗑️ {}", &clean_name[..22].trim_end())
                        } else {
                            format!("🗑️ {}", clean_name)
                        };
                        let delete_button = InlineKeyboardButton::callback(
                            button_text,
                            format!("delete_file:{}", file.id),
                        );
                        keyboard_rows.push(vec![delete_button]);
                    }
                    if files.len() > 1 {
                        let clear_all_button =
                            InlineKeyboardButton::callback("🗑️ Clear All Files", "clear_all_files");
                        keyboard_rows.push(vec![clear_all_button]);
                    }
                    let keyboard = InlineKeyboardMarkup::new(keyboard_rows);
                    bot.send_message(msg.chat.id, response)
                        .parse_mode(teloxide::types::ParseMode::Html)
                        .reply_markup(keyboard)
                        .await?;
                }
            }
            Err(e) => {
                bot.send_message(
                    msg.chat.id,
                    format!(
                        "❌ <b>Error accessing your files</b>\n\n<i>Technical details:</i> {}",
                        e
                    ),
                )
                .parse_mode(teloxide::types::ParseMode::Html)
                .await?;
            }
        }
    } else {
        bot.send_message(msg.chat.id, "🆕 <b>Welcome to Your Document Library!</b>\n\n<i>No documents uploaded yet</i>\n\n💡 Use /add_files to upload your first files and start building your AI-powered knowledge base!")
            .parse_mode(ParseMode::Html)
            .await?;
    }
    Ok(())
}

pub async fn handle_reasoning_chat(
    bot: Bot,
    msg: Message,
    service: Services,
    ai: AI,
    db: Db,
    tree: Tree,
    user_model_prefs: UserModelPreferences,
    prompt: String,
) -> AnyResult<()> {
    // --- Start Typing Indicator Immediately ---
    let bot_clone = bot.clone();
    let typing_indicator_handle = tokio::spawn(async move {
        loop {
            if let Err(e) = bot_clone
                .send_chat_action(msg.chat.id, ChatAction::Typing)
                .await
            {
                log::warn!("Failed to send typing action: {}", e);
                break;
            }
            sleep(Duration::from_secs(5)).await;
        }
    });

    let user = msg.from.as_ref();

    if user.is_none() {
        typing_indicator_handle.abort();
        bot.send_message(msg.chat.id, "❌ Unable to verify permissions.")
            .await?;
        return Ok(());
    }

    let user_id = user.unwrap().id;
    let username = user.unwrap().username.as_ref();

    if username.is_none() {
        typing_indicator_handle.abort();
        bot.send_message(msg.chat.id, "❌ Unable to verify permissions.")
            .await?;
        return Ok(());
    }

    let username = username.unwrap();

    let credentials = get_credentials(username, tree.clone());

    if credentials.is_none() {
        typing_indicator_handle.abort();
        bot.send_message(msg.chat.id, "❌ Unable to verify permissions.")
            .await?;
        return Ok(());
    }

    let credentials = credentials.unwrap();

    // Load user's reasoning model preferences
    let preferences = user_model_prefs.get_preferences(username);

    let (reasoning_model, effort) = (
        preferences.reasoning_model.to_openai_model(),
        preferences.effort,
    );

    // --- Vision Support: Check for replied-to images ---
    let mut image_url_from_reply: Option<String> = None;
    if let Some(reply) = msg.reply_to_message() {
        if let Some(from) = reply.from.as_ref() {
            if from.is_bot {
                let reply_text = reply.text().or_else(|| reply.caption());
                if let Some(text) = reply_text {
                    // A simple regex to find the GCS URL
                    if let Ok(re) = regex::Regex::new(
                        r"https://storage\.googleapis\.com/sshift-gpt-bucket/[^\s]+",
                    ) {
                        if let Some(mat) = re.find(text) {
                            image_url_from_reply = Some(mat.as_str().to_string());
                        }
                    }
                }
            }
        }
    }

    // --- Download user-attached images ---
    let mut user_uploaded_image_paths: Vec<(String, String)> = Vec::new();
    if let Some(photos) = msg.photo() {
        // Process all photos, not just the last one
        for photo in photos {
            let file_id = &photo.file.id;
            let file_info = bot.get_file(file_id.clone()).await?;
            let extension = file_info
                .path
                .split('.')
                .last()
                .unwrap_or("jpg")
                .to_string();
            let temp_path = format!("/tmp/{}_{}.{}", user_id, photo.file.unique_id, extension);
            let mut file = File::create(&temp_path)
                .await
                .map_err(|e| teloxide::RequestError::from(std::sync::Arc::new(e)))?;
            bot.download_file(&file_info.path, &mut file)
                .await
                .map_err(|e| teloxide::RequestError::from(e))?;
            user_uploaded_image_paths.push((temp_path, extension));
        }
    }

    // --- Upload user images to GCS ---
    let user_uploaded_image_urls = match ai.upload_user_images(user_uploaded_image_paths).await {
        Ok(urls) => urls,
        Err(e) => {
            log::error!("Failed to upload user images: {}", e);
            typing_indicator_handle.abort();
            bot.send_message(
                msg.chat.id,
                "Sorry, I couldn't upload your image. Please try again.",
            )
            .await?;
            // We should probably stop execution here
            return Ok(());
        }
    };

    // Asynchronously generate the response
    let response_result = ai
        .generate_response(
            msg.clone(),
            user_id.0 as i64,
            &prompt,
            &db,
            tree,
            image_url_from_reply,
            user_uploaded_image_urls,
            reasoning_model,
            20000,
            None,
            Some(
                ReasoningParams::new()
                    .with_effort(effort)
                    .with_summary(SummarySetting::Detailed),
            ),
        )
        .await;

    typing_indicator_handle.abort();

    match response_result {
        Ok(ai_response) => {
<<<<<<< HEAD
            log::info!(
                "Reasoning response generated successfully for user {} (tokens: input={}, output={}, total={})",
                user_id,
                ai_response.prompt_tokens,
                ai_response.output_tokens,
                ai_response.total_tokens
            );

            let response = create_purchase_request(
                ai_response.tool_calls,
                service,
                ai_response.total_tokens,
                ai_response.model,
                &credentials.jwt,
            )
            .await;

            if response.is_err() {
                if response.as_ref().err().unwrap().to_string().contains("401")
                    || response.as_ref().err().unwrap().to_string().contains("403")
                {
                    bot.send_message(msg.chat.id, "Your login has expired. Please login again.")
                        .await?;
                } else {
                    bot.send_message(
                        msg.chat.id,
                        "Sorry, I encountered an error while processing your reasoning request.",
                    )
                    .await?;
                }
=======
            log::info!("Reasoning response generated successfully for user {} (tokens: input={}, output={}, total={})", 
                      user_id, ai_response.prompt_tokens, ai_response.output_tokens, ai_response.total_tokens);
            
            // Log tool usage if any tools were used
            let (web_search, file_search, image_gen, code_interp) = ai_response.get_tool_usage_counts();
            if web_search > 0 || file_search > 0 || image_gen > 0 || code_interp > 0 {
                log::info!("Tool usage for user {}: web_search={}, file_search={}, image_generation={}, code_interpreter={}", 
                          user_id, web_search, file_search, image_gen, code_interp);
>>>>>>> 83ca26dc
            }

            // Check for image data and send as a photo if present
            if let Some(image_data) = ai_response.image_data {
                let photo = InputFile::memory(image_data);
                let caption = if ai_response.text.len() > 1024 {
                    &ai_response.text[..1024]
                } else {
                    &ai_response.text
                };
                bot.send_photo(msg.chat.id, photo)
                    .caption(caption)
                    .parse_mode(ParseMode::Markdown)
                    .await?;
                // If the text is longer than 1024, send the rest as a follow-up message
                if ai_response.text.len() > 1024 {
                    send_long_message(&bot, msg.chat.id, &ai_response.text[1024..]).await?;
                }
            } else {
                let text_to_send = if ai_response.text.is_empty() {
                    "_(The model processed the request but returned no text.)_".to_string()
                } else {
                    ai_response.text
                };
                // Use the new send_long_message function for text responses
                send_long_message(&bot, msg.chat.id, &text_to_send).await?;
            }
        }
        Err(e) => {
            log::error!("Error generating reasoning response: {}", e);
            bot.send_message(
                msg.chat.id,
                "Sorry, I encountered an error while processing your reasoning request.",
            )
            .await?;
        }
    }

    Ok(())
}

pub async fn handle_chat(
    bot: Bot,
    msg: Message,
    service: Services,
    ai: AI,
    db: Db,
    tree: Tree,
    user_model_prefs: UserModelPreferences,
    prompt: String,
) -> AnyResult<()> {
    // --- Start Typing Indicator Immediately ---
    let bot_clone = bot.clone();
    let typing_indicator_handle = tokio::spawn(async move {
        loop {
            if let Err(e) = bot_clone
                .send_chat_action(msg.chat.id, ChatAction::Typing)
                .await
            {
                log::warn!("Failed to send typing action: {}", e);
                break;
            }
            sleep(Duration::from_secs(5)).await;
        }
    });

    let user = msg.from.as_ref();

    if user.is_none() {
        typing_indicator_handle.abort();
        bot.send_message(msg.chat.id, "❌ Unable to verify permissions.")
            .await?;
        return Ok(());
    }

    let user_id = user.unwrap().id;
    let username = user.unwrap().username.as_ref();

    if username.is_none() {
        typing_indicator_handle.abort();
        bot.send_message(msg.chat.id, "❌ Unable to verify permissions.")
            .await?;
        return Ok(());
    }

    let username = username.unwrap();

    let credentials = get_credentials(username, tree.clone());
    if credentials.is_none() {
        typing_indicator_handle.abort();
        bot.send_message(msg.chat.id, "❌ Unable to verify permissions.")
            .await?;
        return Ok(());
    }

    let credentials = credentials.unwrap();

    // Load user's chat model preferences
    let preferences = user_model_prefs.get_preferences(username);

    let (chat_model, temperature) = (
        preferences.chat_model.to_openai_model(),
        Some(preferences.temperature),
    );

    // --- Vision Support: Check for replied-to images ---
    let mut image_url_from_reply: Option<String> = None;
    if let Some(reply) = msg.reply_to_message() {
        if let Some(from) = reply.from.as_ref() {
            if from.is_bot {
                let reply_text = reply.text().or_else(|| reply.caption());
                if let Some(text) = reply_text {
                    // A simple regex to find the GCS URL
                    if let Ok(re) = regex::Regex::new(
                        r"https://storage\.googleapis\.com/sshift-gpt-bucket/[^\s]+",
                    ) {
                        if let Some(mat) = re.find(text) {
                            image_url_from_reply = Some(mat.as_str().to_string());
                        }
                    }
                }
            }
        }
    }

    // --- Download user-attached images ---
    let mut user_uploaded_image_paths: Vec<(String, String)> = Vec::new();
    if let Some(photos) = msg.photo() {
        // Process all photos, not just the last one
        for photo in photos {
            let file_id = &photo.file.id;
            let file_info = bot.get_file(file_id.clone()).await?;
            let extension = file_info
                .path
                .split('.')
                .last()
                .unwrap_or("jpg")
                .to_string();
            let temp_path = format!("/tmp/{}_{}.{}", user_id, photo.file.unique_id, extension);
            let mut file = File::create(&temp_path)
                .await
                .map_err(|e| teloxide::RequestError::from(std::sync::Arc::new(e)))?;
            bot.download_file(&file_info.path, &mut file)
                .await
                .map_err(|e| teloxide::RequestError::from(e))?;
            user_uploaded_image_paths.push((temp_path, extension));
        }
    }

    // --- Upload user images to GCS ---
    let user_uploaded_image_urls = match ai.upload_user_images(user_uploaded_image_paths).await {
        Ok(urls) => urls,
        Err(e) => {
            log::error!("Failed to upload user images: {}", e);
            typing_indicator_handle.abort();
            bot.send_message(
                msg.chat.id,
                "Sorry, I couldn't upload your image. Please try again.",
            )
            .await?;
            // We should probably stop execution here
            return Ok(());
        }
    };

    // Asynchronously generate the response
    let response_result = ai
        .generate_response(
            msg.clone(),
            user_id.0 as i64,
            &prompt,
            &db,
            tree,
            image_url_from_reply,
            user_uploaded_image_urls,
            chat_model,
            8192,
            temperature,
            None,
        )
        .await;

    typing_indicator_handle.abort();

    match response_result {
        Ok(ai_response) => {
<<<<<<< HEAD
            log::info!(
                "Chat response generated successfully for user {} (tokens: input={}, output={}, total={})",
                user_id,
                ai_response.prompt_tokens,
                ai_response.output_tokens,
                ai_response.total_tokens
            );

            let response = create_purchase_request(
                ai_response.tool_calls.clone(),
                service,
                ai_response.total_tokens,
                ai_response.model,
                &credentials.jwt,
            )
            .await;

            if response.is_err() {
                log::error!(
                    "Error purchasing tokens: {}",
                    response.as_ref().err().unwrap()
                );

                if response.as_ref().err().unwrap().to_string().contains("401")
                    || response.as_ref().err().unwrap().to_string().contains("403")
                {
                    bot.send_message(msg.chat.id, "Your login has expired. Please login again.")
                        .await?;
                } else {
                    bot.send_message(
                        msg.chat.id,
                        "Sorry, I encountered an error while processing your chat request.",
                    )
                    .await?;
                }
            }

=======
            log::info!("Chat response generated successfully for user {} (tokens: input={}, output={}, total={})", 
                      user_id, ai_response.prompt_tokens, ai_response.output_tokens, ai_response.total_tokens);
            
            // Log tool usage if any tools were used
            let (web_search, file_search, image_gen, code_interp) = ai_response.get_tool_usage_counts();
            if web_search > 0 || file_search > 0 || image_gen > 0 || code_interp > 0 {
                log::info!("Tool usage for user {}: web_search={}, file_search={}, image_generation={}, code_interpreter={}", 
                          user_id, web_search, file_search, image_gen, code_interp);
            }
            
>>>>>>> 83ca26dc
            if let Some(image_data) = ai_response.image_data {
                let photo = InputFile::memory(image_data);
                let caption = if ai_response.text.len() > 1024 {
                    &ai_response.text[..1024]
                } else {
                    &ai_response.text
                };
                bot.send_photo(msg.chat.id, photo)
                    .caption(caption)
                    .await?;
                // If the text is longer than 1024, send the rest as a follow-up message
                if ai_response.text.len() > 1024 {
                    send_long_message(&bot, msg.chat.id, &ai_response.text[1024..]).await?;
                }
            } else if let Some(ref tool_calls) = ai_response.tool_calls {
                if tool_calls
                    .iter()
                    .any(|tool_call| tool_call.name == "withdraw_funds")
                {
                    withdraw_funds_hook(bot, msg, ai_response.text).await?;
                } else if tool_calls
                    .iter()
                    .any(|tool_call| tool_call.name == "fund_account")
                {
                    fund_account_hook(bot, msg, ai_response.text).await?;
                } else {
                    send_long_message(&bot, msg.chat.id, &ai_response.text).await?;
                }
            } else {
                send_long_message(&bot, msg.chat.id, &ai_response.text).await?;
            }

            // Log tool calls if any
            if let Some(tool_calls) = &ai_response.tool_calls {
                if !tool_calls.is_empty() {
                    log::info!("Tool calls executed: {:?}", tool_calls);
                }
            }
        }
        Err(e) => {
            bot.send_message(
                msg.chat.id,
                format!("An error occurred while processing your request: {}", e),
            )
            .await?;
        }
    }

    Ok(())
}

pub async fn handle_grouped_chat(
    bot: Bot,
    messages: Vec<Message>,
    db: Db,
    ai: AI,
    tree: Tree,
) -> AnyResult<()> {
    // Determine the user who initiated the conversation
    let user = messages.first().and_then(|m| m.from.clone());
    if user.is_none() {
        if let Some(first_msg) = messages.first() {
            bot.send_message(first_msg.chat.id, "❌ Unable to identify sender.")
                .await?;
        }
        return Ok(());
    }
    let user_id = user.unwrap().id.0 as i64;
    let representative_msg = messages.first().unwrap().clone();

    // --- Start Typing Indicator Immediately ---
    let bot_clone = bot.clone();
    let chat_id = representative_msg.chat.id;
    let typing_indicator_handle = tokio::spawn(async move {
        loop {
            if let Err(e) = bot_clone
                .send_chat_action(chat_id, ChatAction::Typing)
                .await
            {
                log::warn!("Failed to send typing action: {}", e);
                break;
            }
            sleep(Duration::from_secs(5)).await;
        }
    });

    // --- Download all user-attached images ---
    let mut user_uploaded_image_paths: Vec<(String, String)> = Vec::new();
    for msg in &messages {
        if let Some(photos) = msg.photo() {
            // Process all photos in each message, not just the last one
            for photo in photos {
                let file_id = &photo.file.id;
                let file_info = bot.get_file(file_id.clone()).await?;
                let extension = file_info
                    .path
                    .split('.')
                    .last()
                    .unwrap_or("jpg")
                    .to_string();
                let temp_path = format!("/tmp/{}_{}.{}", user_id, photo.file.unique_id, extension);
                let mut file = File::create(&temp_path)
                    .await
                    .map_err(|e| teloxide::RequestError::from(std::sync::Arc::new(e)))?;
                bot.download_file(&file_info.path, &mut file)
                    .await
                    .map_err(|e| teloxide::RequestError::from(e))?;
                user_uploaded_image_paths.push((temp_path, extension));
            }
        }
    }

    // --- Upload user images to GCS ---
    let mut all_image_urls = match ai.upload_user_images(user_uploaded_image_paths).await {
        Ok(urls) => urls,
        Err(e) => {
            log::error!("Failed to upload user images: {}", e);
            typing_indicator_handle.abort();
            bot.send_message(
                representative_msg.chat.id,
                "Sorry, I couldn't upload your images. Please try again.",
            )
            .await?;
            return Ok(());
        }
    };

    // Extract all image URLs from the message group (reply or user-uploaded)
    let mut combined_text_input = String::new();

    for msg in &messages {
        // Look for URLs in replies
        if let Some(reply) = msg.reply_to_message() {
            if let Some(from) = reply.from.as_ref() {
                if from.is_bot {
                    let reply_text = reply.text().or_else(|| reply.caption());
                    if let Some(text) = reply_text {
                        // A simple regex to find the GCS URL
                        if let Ok(re) = regex::Regex::new(
                            r"https://storage\.googleapis\.com/sshift-gpt-bucket/[^\s]+",
                        ) {
                            if let Some(mat) = re.find(text) {
                                all_image_urls.push(mat.as_str().to_string());
                            }
                        }
                    }
                }
            }
        }

        // Aggregate text from all messages
        if let Some(text) = msg.text() {
            if !text.is_empty() {
                if !combined_text_input.is_empty() {
                    combined_text_input.push(' ');
                }
                combined_text_input.push_str(text);
            }
        } else if let Some(caption) = msg.caption() {
            if !caption.is_empty() {
                if !combined_text_input.is_empty() {
                    combined_text_input.push(' ');
                }
                combined_text_input.push_str(caption);
            }
        }
    }

    // Use the aggregated text as the final input
    let final_input = if combined_text_input.is_empty() {
        "Describe the attached images." // Default if no text at all
    } else {
        // Clean up command prefix from the combined text if present
        if let Some(stripped) = combined_text_input.strip_prefix("/c ") {
            stripped
        } else {
            &combined_text_input
        }
    };

    // Asynchronously generate the response
    let response_result = ai
        .generate_response(
            representative_msg.clone(),
            user_id,
            final_input,
            &db,
            tree,
            None,
            all_image_urls,
            Model::GPT41Mini,
            8192,
            Some(0.5),
            None,
        )
        .await;

    typing_indicator_handle.abort();

    match response_result {
        Ok(response) => {
            // Check for image data and send as a photo if present
            if let Some(image_data) = response.image_data {
                let photo = InputFile::memory(image_data);
                let caption = if response.text.len() > 1024 {
                    &response.text[..1024]
                } else {
                    &response.text
                };
                bot.send_photo(representative_msg.chat.id, photo)
                    .caption(caption)
                    .parse_mode(ParseMode::Markdown)
                    .await?;
                // If the text is longer than 1024, send the rest as a follow-up message
                if response.text.len() > 1024 {
                    send_long_message(&bot, representative_msg.chat.id, &response.text[1024..]).await?;
                }
            } else {
                send_long_message(&bot, representative_msg.chat.id, &response.text).await?;
            }
        }
        Err(e) => {
            bot.send_message(
                representative_msg.chat.id,
                format!("An error occurred while processing your request: {}", e),
            )
            .await?;
        }
    }

    Ok(())
}

pub async fn handle_new_chat(
    bot: Bot,
    msg: Message,
    user_convos: UserConversations,
) -> AnyResult<()> {
    let user_id = msg.from.as_ref().map(|u| u.id.0).unwrap_or(0) as i64;

    match user_convos.clear_response_id(user_id) {
        Ok(_) => {
            bot.send_message(msg.chat.id, "🆕 <b>New conversation started!</b>\n\n✨ Your previous chat history has been cleared. Your next /chat command will start a fresh conversation thread.\n\n💡 <i>Your uploaded files and settings remain intact</i>")
                .parse_mode(ParseMode::Html)
                .await?;
        }
        Err(e) => {
            bot.send_message(
                msg.chat.id,
                format!(
                    "❌ <b>Error starting new chat</b>\n\n<i>Technical details:</i> {}",
                    e
                ),
            )
            .parse_mode(ParseMode::Html)
            .await?;
        }
    }
    Ok(())
}

pub async fn handle_web_app_data(
    bot: Bot,
    msg: Message,
    tree: Tree,
    _db: Db,
    user_model_prefs: UserModelPreferences,
) -> AnyResult<()> {
    let web_app_data = msg.web_app_data().unwrap();
    let payload = web_app_data.data.clone();

    let payload = serde_json::from_str::<CredentialsPayload>(&payload);

    if payload.is_err() {
        bot.send_message(msg.chat.id, "❌ Error parsing payload")
            .await?;
        return Ok(());
    };

    let payload = payload.unwrap();

    let user = msg.from;

    if user.is_none() {
        bot.send_message(msg.chat.id, "❌ User not found").await?;
        return Ok(());
    }

    let user = user.unwrap();

    let username = user.username;

    if username.is_none() {
        bot.send_message(msg.chat.id, "❌ Username not found, required for login")
            .await?;
        return Ok(());
    }

    let username = username.unwrap();

    let user_id = user.id;

    let jwt_manager = JwtManager::new();

    generate_new_jwt(
        username.clone(),
        user_id,
        payload.account_address,
        payload.resource_account_address,
        jwt_manager,
        tree,
    )
    .await;

    // Initialize default model preferences for new user
    let _ = initialize_user_preferences(&username, &user_model_prefs).await;

    return Ok(());
}

pub async fn handle_message(
    bot: Bot,
    msg: Message,
    ai: AI,
    media_aggregator: Arc<MediaGroupAggregator>,
    cmd_collector: Arc<CommandImageCollector>,
    db: Db,
    tree: Tree,
) -> AnyResult<()> {
    // Sentinal: moderate every message in group if sentinal is on
    if !msg.chat.is_private() {
        let sentinal_tree = db.open_tree("sentinal_state").unwrap();
        let chat_id = msg.chat.id.0.to_be_bytes();
        let sentinal_on = sentinal_tree
            .get(chat_id)
            .unwrap()
            .map(|v| v == b"on")
            .unwrap_or(false);
        if sentinal_on {
            // Don't moderate admin or bot messages
            if let Some(user) = &msg.from {
                if user.is_bot {
                    return Ok(());
                }
                // Check admin status
                let admins = bot.get_chat_administrators(msg.chat.id).await?;
                let is_admin = admins.iter().any(|member| member.user.id == user.id);
                if is_admin {
                    return Ok(());
                }
            } else {
                return Ok(());
            }
            // Use the same moderation logic as /mod
            let moderation_service =
                ModerationService::new(std::env::var("OPENAI_API_KEY").unwrap()).unwrap();
            let message_text = msg.text().or_else(|| msg.caption()).unwrap_or("");
            match moderation_service
                .moderate_message(message_text, &bot, &msg, &msg)
                .await
            {
                Ok(result) => {
                    log::info!(
                        "Sentinal moderation result: {} for message: {} (tokens: {})",
                        result.verdict,
                        message_text,
                        result.total_tokens
                    );
                    if result.verdict == "F" {
                        // Mute the user
                        if let Some(flagged_user) = &msg.from {
                            let restricted_permissions = teloxide::types::ChatPermissions::empty();
                            if let Err(mute_error) = bot
                                .restrict_chat_member(
                                    msg.chat.id,
                                    flagged_user.id,
                                    restricted_permissions,
                                )
                                .await
                            {
                                log::error!(
                                    "Failed to mute user {}: {}",
                                    flagged_user.id,
                                    mute_error
                                );
                            } else {
                                log::info!(
                                    "Successfully muted user {} for flagged content (sentinal)",
                                    flagged_user.id
                                );
                            }
                            // Add admin buttons
                            let keyboard = InlineKeyboardMarkup::new(vec![vec![
                                InlineKeyboardButton::callback(
                                    "🔇 Unmute",
                                    format!("unmute:{}", flagged_user.id),
                                ),
                                InlineKeyboardButton::callback(
                                    "🚫 Ban",
                                    format!("ban:{}", flagged_user.id),
                                ),
                            ]]);
                            bot.send_message(
                                msg.chat.id,
                                format!(
                                    "🛡️ <b>Content Flagged & User Muted</b>\n\n📝 Message ID: <code>{}</code>\n\n❌ Status: <b>FLAGGED</b> 🔴\n🔇 User has been muted\n\n💬 <i>Flagged message:</i>\n<blockquote>{}</blockquote>",
                                    msg.id,
                                    message_text
                                )
                            )
                            .parse_mode(ParseMode::Html)
                            .reply_markup(keyboard)
                            .await?;
                        }
                    }
                }
                Err(e) => {
                    log::error!("Sentinal moderation failed: {}", e);
                }
            }
            return Ok(());
        }
    }

    if msg.media_group_id().is_some() && msg.photo().is_some() {
        media_aggregator.add_message(msg, ai, tree).await;
        return Ok(());
    }

    // Photo-only message (no text/caption) may belong to a pending command
    if msg.text().is_none() && msg.caption().is_none() && msg.photo().is_some() {
        cmd_collector.try_attach_photo(msg, ai, tree).await;
        return Ok(());
    }

    if msg.caption().is_none()
        && msg.chat.is_private()
        && (msg.document().is_some()
            || msg.photo().is_some()
            || msg.video().is_some()
            || msg.audio().is_some())
    {
        handle_file_upload(bot, msg, db, ai).await?;
    }
    Ok(())
}

pub async fn handle_sentinal(bot: Bot, msg: Message, param: String, db: Db) -> AnyResult<()> {
    // Only admins can use /sentinal
    if !msg.chat.is_private() {
        let admins = bot.get_chat_administrators(msg.chat.id).await?;
        let requester_id = msg.from.as_ref().map(|u| u.id);
        let is_admin = requester_id
            .map(|uid| admins.iter().any(|member| member.user.id == uid))
            .unwrap_or(false);
        if !is_admin {
            bot.send_message(
                msg.chat.id,
                "❌ <b>Permission Denied</b>\n\nOnly group administrators can use /sentinal.",
            )
            .parse_mode(ParseMode::Html)
            .await?;
            return Ok(());
        }
    }
    let param = param.trim().to_lowercase();
    let sentinal_tree = db.open_tree("sentinal_state").unwrap();
    let chat_id = msg.chat.id.0.to_be_bytes();
    match param.as_str() {
        "on" => {
            sentinal_tree.insert(chat_id, b"on").unwrap();
            bot.send_message(
                msg.chat.id,
                "🛡️ <b>Sentinal System</b>\n\n✅ <b>Sentinal is now ON</b>\n\nAll messages will be automatically moderated. /mod command is disabled."
            )
            .parse_mode(ParseMode::Html)
            .await?;
        }
        "off" => {
            sentinal_tree.insert(chat_id, b"off").unwrap();
            bot.send_message(
                msg.chat.id,
                "🛡️ <b>Sentinal System</b>\n\n⏹️ <b>Sentinal is now OFF</b>\n\nManual moderation via /mod is re-enabled."
            )
            .parse_mode(ParseMode::Html)
            .await?;
        }
        _ => {
            bot.send_message(
                msg.chat.id,
                "❌ <b>Invalid Parameter</b>\n\n📝 Usage: <code>/sentinal on</code> or <code>/sentinal off</code>\n\n💡 Please specify either 'on' or 'off' to control the sentinal system."
            )
            .parse_mode(ParseMode::Html)
            .await?;
        }
    }
    Ok(())
}

pub async fn handle_mod(bot: Bot, msg: Message, db: Db) -> AnyResult<()> {
    // Check if sentinal is on for this chat
    if !msg.chat.is_private() {
        let sentinal_tree = db.open_tree("sentinal_state").unwrap();
        let chat_id = msg.chat.id.0.to_be_bytes();
        let sentinal_on = sentinal_tree
            .get(chat_id)
            .unwrap()
            .map(|v| v == b"on")
            .unwrap_or(false);
        if sentinal_on {
            bot.send_message(
                msg.chat.id,
                "🛡️ <b>Sentinal Mode Active</b>\n\n/mod is disabled while sentinal is ON. All messages are being automatically moderated."
            )
            .parse_mode(ParseMode::Html)
            .await?;
            return Ok(());
        }
    }
    // Check if the command is used in reply to a message
    if let Some(reply_to_msg) = msg.reply_to_message() {
        // Extract text from the replied message
        let message_text = reply_to_msg
            .text()
            .or_else(|| reply_to_msg.caption())
            .unwrap_or_default();

        if message_text.is_empty() {
            bot.send_message(
                msg.chat.id,
                format!("⚠️ <b>No Text Found</b>\n\n📝 Message ID: <code>{}</code>\n\n❌ The replied message contains no text to moderate.", reply_to_msg.id)
            )
            .parse_mode(ParseMode::Html)
            .await?;
            return Ok(());
        }

        // Create moderation service using environment API key
        let openai_api_key = std::env::var("OPENAI_API_KEY")
            .map_err(|_| anyhow::anyhow!("OPENAI_API_KEY not found in environment"))?;

        let moderation_service = ModerationService::new(openai_api_key)
            .map_err(|e| anyhow::anyhow!("Failed to create moderation service: {}", e))?;

        // Moderate the message
        match moderation_service
            .moderate_message(message_text, &bot, &msg, &reply_to_msg)
            .await
        {
            Ok(result) => {
                log::info!(
                    "Manual moderation result: {} for message: {} (tokens: {})",
                    result.verdict,
                    message_text,
                    result.total_tokens
                );
                // Only respond if the message is flagged
                if result.verdict == "F" {
                    // First, mute the user who sent the flagged message
                    if let Some(flagged_user) = &reply_to_msg.from {
                        // Create restricted permissions (muted)
                        let restricted_permissions = teloxide::types::ChatPermissions::empty();

                        // Mute the user indefinitely
                        if let Err(mute_error) = bot
                            .restrict_chat_member(
                                msg.chat.id,
                                flagged_user.id,
                                restricted_permissions,
                            )
                            .await
                        {
                            log::error!("Failed to mute user {}: {}", flagged_user.id, mute_error);
                        } else {
                            log::info!(
                                "Successfully muted user {} for flagged content",
                                flagged_user.id
                            );
                        }

                        // Create keyboard with admin controls
                        let keyboard = InlineKeyboardMarkup::new(vec![vec![
                            InlineKeyboardButton::callback(
                                "🔇 Unmute",
                                format!("unmute:{}", flagged_user.id),
                            ),
                            InlineKeyboardButton::callback(
                                "🚫 Ban",
                                format!("ban:{}", flagged_user.id),
                            ),
                        ]]);

                        // Send the flagged message response
                        bot.send_message(
                            msg.chat.id,
                            format!(
                                "🛡️ <b>Content Flagged & User Muted</b>\n\n📝 Message ID: <code>{}</code>\n\n❌ Status: <b>FLAGGED</b> 🔴\n🔇 User has been muted\n\n💬 <i>Flagged message:</i>\n<blockquote>{}</blockquote>",
                                reply_to_msg.id,
                                message_text
                            )
                        )
                        .parse_mode(ParseMode::Html)
                        .reply_markup(keyboard)
                        .await?;
                    } else {
                        // Fallback if no user found in the replied message
                        bot.send_message(
                            msg.chat.id,
                            format!(
                                "🛡️ <b>Content Flagged</b>\n\n📝 Message ID: <code>{}</code>\n\n❌ Status: <b>FLAGGED</b> 🔴\n⚠️ Could not identify user to mute\n\n💬 <i>Flagged message:</i>\n<blockquote>{}</blockquote>",
                                reply_to_msg.id,
                                message_text
                            )
                        )
                        .parse_mode(ParseMode::Html)
                        .await?;
                    }
                }
                // Silent when passed (P) - no response
            }
            Err(e) => {
                log::error!("Moderation failed: {}", e);
                bot.send_message(
                    msg.chat.id,
                    format!(
                        "🛡️ <b>Moderation Error</b>\n\n📝 Message ID: <code>{}</code>\n\n❌ <b>Error:</b> Failed to analyze message. Please try again later.\n\n🔧 <i>Technical details:</i> {}",
                        reply_to_msg.id,
                        e
                    )
                )
                .parse_mode(ParseMode::Html)
                .await?;
            }
        }
    } else {
        // Not a reply to a message, show usage instructions
        bot.send_message(
            msg.chat.id,
            "❌ <b>Invalid Usage</b>\n\n📝 The <code>/mod</code> command must be used in reply to a message.\n\n💡 <b>How to use:</b>\n1. Find the message you want to moderate\n2. Reply to that message with <code>/mod</code>\n\n🛡️ This will analyze the content of the replied message for violations."
        )
        .parse_mode(ParseMode::Html)
        .await?;
    }
    Ok(())
}

pub async fn handle_moderation_rules(bot: Bot, msg: Message) -> AnyResult<()> {
    let rules = r#"
<b>🛡️ Moderation Rules</b>

To avoid being muted or banned, please follow these rules:

<b>1. No Promotion or Selling</b>
- Do not offer services, products, access, or benefits
- Do not position yourself as an authority/leader to gain trust
- Do not promise exclusive opportunities or deals
- No commercial solicitation of any kind

<b>2. No Private Communication Invites</b>
- Do not request to move conversation to DM/private
- Do not offer to send details privately
- Do not ask for personal contact information
- Do not attempt to bypass public group discussion

<b>Examples (not exhaustive):</b>
- "I can offer you whitelist access"
- "DM me for details"
- "React and I'll message you"
- "I'm a [title] and can help you"
- "Send me your wallet address"
- "Contact me privately"
- "I'll send you the link"

If you have questions, ask an admin before posting.
"#;
    bot.send_message(msg.chat.id, rules)
        .parse_mode(ParseMode::Html)
        .await?;
    Ok(())
}<|MERGE_RESOLUTION|>--- conflicted
+++ resolved
@@ -452,7 +452,6 @@
     let response_result = ai
         .generate_response(
             msg.clone(),
-            user_id.0 as i64,
             &prompt,
             &db,
             tree,
@@ -473,21 +472,18 @@
 
     match response_result {
         Ok(ai_response) => {
-<<<<<<< HEAD
-            log::info!(
-                "Reasoning response generated successfully for user {} (tokens: input={}, output={}, total={})",
-                user_id,
-                ai_response.prompt_tokens,
-                ai_response.output_tokens,
-                ai_response.total_tokens
-            );
+            // Log tool usage if any tools were used
+            let (web_search, file_search, image_gen, _) = ai_response.get_tool_usage_counts();
 
             let response = create_purchase_request(
-                ai_response.tool_calls,
+                file_search,
+                web_search,
+                image_gen,
                 service,
                 ai_response.total_tokens,
                 ai_response.model,
                 &credentials.jwt,
+                None,
             )
             .await;
 
@@ -504,16 +500,8 @@
                     )
                     .await?;
                 }
-=======
-            log::info!("Reasoning response generated successfully for user {} (tokens: input={}, output={}, total={})", 
-                      user_id, ai_response.prompt_tokens, ai_response.output_tokens, ai_response.total_tokens);
-            
-            // Log tool usage if any tools were used
-            let (web_search, file_search, image_gen, code_interp) = ai_response.get_tool_usage_counts();
-            if web_search > 0 || file_search > 0 || image_gen > 0 || code_interp > 0 {
-                log::info!("Tool usage for user {}: web_search={}, file_search={}, image_generation={}, code_interpreter={}", 
-                          user_id, web_search, file_search, image_gen, code_interp);
->>>>>>> 83ca26dc
+
+                return Ok(());
             }
 
             // Check for image data and send as a photo if present
@@ -564,6 +552,7 @@
     tree: Tree,
     user_model_prefs: UserModelPreferences,
     prompt: String,
+    group_id: Option<String>,
 ) -> AnyResult<()> {
     // --- Start Typing Indicator Immediately ---
     let bot_clone = bot.clone();
@@ -683,7 +672,6 @@
     let response_result = ai
         .generate_response(
             msg.clone(),
-            user_id.0 as i64,
             &prompt,
             &db,
             tree,
@@ -700,21 +688,17 @@
 
     match response_result {
         Ok(ai_response) => {
-<<<<<<< HEAD
-            log::info!(
-                "Chat response generated successfully for user {} (tokens: input={}, output={}, total={})",
-                user_id,
-                ai_response.prompt_tokens,
-                ai_response.output_tokens,
-                ai_response.total_tokens
-            );
+            let (web_search, file_search, image_gen, _) = ai_response.get_tool_usage_counts();
 
             let response = create_purchase_request(
-                ai_response.tool_calls.clone(),
+                file_search,
+                web_search,
+                image_gen,
                 service,
                 ai_response.total_tokens,
                 ai_response.model,
                 &credentials.jwt,
+                group_id,
             )
             .await;
 
@@ -736,20 +720,10 @@
                     )
                     .await?;
                 }
-            }
-
-=======
-            log::info!("Chat response generated successfully for user {} (tokens: input={}, output={}, total={})", 
-                      user_id, ai_response.prompt_tokens, ai_response.output_tokens, ai_response.total_tokens);
-            
-            // Log tool usage if any tools were used
-            let (web_search, file_search, image_gen, code_interp) = ai_response.get_tool_usage_counts();
-            if web_search > 0 || file_search > 0 || image_gen > 0 || code_interp > 0 {
-                log::info!("Tool usage for user {}: web_search={}, file_search={}, image_generation={}, code_interpreter={}", 
-                          user_id, web_search, file_search, image_gen, code_interp);
-            }
-            
->>>>>>> 83ca26dc
+
+                return Ok(());
+            }
+
             if let Some(image_data) = ai_response.image_data {
                 let photo = InputFile::memory(image_data);
                 let caption = if ai_response.text.len() > 1024 {
@@ -757,9 +731,7 @@
                 } else {
                     &ai_response.text
                 };
-                bot.send_photo(msg.chat.id, photo)
-                    .caption(caption)
-                    .await?;
+                bot.send_photo(msg.chat.id, photo).caption(caption).await?;
                 // If the text is longer than 1024, send the rest as a follow-up message
                 if ai_response.text.len() > 1024 {
                     send_long_message(&bot, msg.chat.id, &ai_response.text[1024..]).await?;
@@ -934,7 +906,6 @@
     let response_result = ai
         .generate_response(
             representative_msg.clone(),
-            user_id,
             final_input,
             &db,
             tree,
@@ -965,7 +936,8 @@
                     .await?;
                 // If the text is longer than 1024, send the rest as a follow-up message
                 if response.text.len() > 1024 {
-                    send_long_message(&bot, representative_msg.chat.id, &response.text[1024..]).await?;
+                    send_long_message(&bot, representative_msg.chat.id, &response.text[1024..])
+                        .await?;
                 }
             } else {
                 send_long_message(&bot, representative_msg.chat.id, &response.text).await?;
@@ -1181,7 +1153,7 @@
 
     // Photo-only message (no text/caption) may belong to a pending command
     if msg.text().is_none() && msg.caption().is_none() && msg.photo().is_some() {
-        cmd_collector.try_attach_photo(msg, ai, tree).await;
+        cmd_collector.try_attach_photo(msg, ai, tree, None).await;
         return Ok(());
     }
 
@@ -1246,6 +1218,51 @@
             .await?;
         }
     }
+    Ok(())
+}
+
+pub async fn handle_wallet_address(bot: Bot, msg: Message, tree: Tree) -> AnyResult<()> {
+    println!("handle_wallet_address");
+    let user = msg.from;
+
+    if user.is_none() {
+        bot.send_message(msg.chat.id, "❌ User not found").await?;
+        return Ok(());
+    }
+
+    let user = user.unwrap();
+
+    let username = user.username;
+
+    if username.is_none() {
+        bot.send_message(msg.chat.id, "❌ Username not found")
+            .await?;
+        return Ok(());
+    }
+
+    let username = username.unwrap();
+
+    let user_credentials = get_credentials(&username, tree.clone());
+
+    if user_credentials.is_none() {
+        bot.send_message(msg.chat.id, "❌ User not found").await?;
+        return Ok(());
+    }
+
+    let user_credentials = user_credentials.unwrap();
+
+    let wallet_address = user_credentials.resource_account_address;
+
+    bot.send_message(
+        msg.chat.id,
+        format!(
+            "💰 <b>Your Wallet Address</b>\n\n<code>{}</code>",
+            wallet_address
+        ),
+    )
+    .parse_mode(ParseMode::Html)
+    .await?;
+
     Ok(())
 }
 
