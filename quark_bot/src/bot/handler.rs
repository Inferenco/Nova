//! Command handlers for quark_bot Telegram bot.
use crate::{
    ai::{
        moderation::handler::handle_message_moderation, sentinel::handler::handle_message_sentinel,
    },
    assets::handler::handle_file_upload,
    bot::hooks::{fund_account_hook, pay_users_hook, withdraw_funds_hook},
    credentials::dto::CredentialsPayload,
    dao::handler::handle_message_dao,
    dependencies::BotDependencies,
    filters::handler::{handle_message_filters, process_message_for_filters},
    group::dto::GroupCredentials,
    scheduled_payments::handler::handle_message_scheduled_payments,
    scheduled_prompts::handler::handle_message_scheduled_prompts,
    sponsor::handler::handle_sponsor_message,
    user_model_preferences::dto::ModelPreferences,
    utils::{
        self, KeyboardMarkupType, create_purchase_request, send_html_message,
        send_markdown_message_with_keyboard, send_message,
    },
    welcome::handler::handle_welcome_message,
};
use anyhow::Result as AnyResult;
use aptos_rust_sdk_types::api_types::view::ViewRequest;
use serde_json::value;

use crate::{
    ai::moderation::ModerationOverrides,
    user_model_preferences::handler::initialize_user_preferences,
};

use open_ai_rust_responses_by_sshift::Model;
use quark_core::helpers::{bot_commands::Command, dto::CreateGroupRequest};
use regex;
use reqwest::Url;
use serde::{Deserialize, Serialize};
use std::env;
use std::time::Duration;
use teloxide::types::{
    ChatAction, InlineKeyboardButton, InlineKeyboardMarkup, InputFile, WebAppInfo,
};
use teloxide::types::{KeyboardMarkup, ParseMode};
use teloxide::{net::Download, utils::command::BotCommands};
use teloxide::{
    prelude::*,
    types::{ButtonRequest, KeyboardButton},
};
use tokio::fs::File;
use tokio::time::sleep;

const TELEGRAM_MESSAGE_LIMIT: usize = 4096;

/// Split a Telegram-HTML message into chunks without cutting inside tags/entities.
fn split_message(text: &str) -> Vec<String> {
    if text.len() <= TELEGRAM_MESSAGE_LIMIT {
        return vec![text.to_string()];
    }

    // Track whether a tag requires closing
    fn is_closing_required(tag: &str) -> bool {
        matches!(
            tag,
            "b" | "strong"
                | "i"
                | "em"
                | "u"
                | "ins"
                | "s"
                | "strike"
                | "del"
                | "code"
                | "pre"
                | "a"
                | "tg-spoiler"
                | "span"
                | "blockquote"
        )
    }

    let mut chunks: Vec<String> = Vec::new();
    let mut buf = String::new();
    let mut last_safe_break: Option<usize> = None; // index in buf safe to split
    let mut inside_tag = false;
    let mut inside_entity = false;
    let mut tag_buf = String::new();
    let mut open_stack: Vec<String> = Vec::new();
    let mut tag_start_in_buf: usize = 0; // start index of current tag
    let mut last_anchor_start: Option<usize> = None; // avoid splitting inside <a>

    let push_chunk = |buf: &mut String, chunks: &mut Vec<String>| {
        if !buf.trim().is_empty() {
            chunks.push(buf.trim().to_string());
        }
        buf.clear();
    };

    for ch in text.chars() {
        match ch {
            '<' => {
                inside_tag = true;
                tag_buf.clear();
                tag_start_in_buf = buf.len();
                buf.push(ch);
            }
            '>' => {
                buf.push(ch);
                if inside_tag {
                    // parse tag name
                    let tag_content = tag_buf.trim();
                    let is_end = tag_content.starts_with('/')
                        || tag_content.starts_with("/ ")
                        || tag_content.starts_with(" /");
                    let name = tag_content
                        .trim_start_matches('/')
                        .split_whitespace()
                        .next()
                        .unwrap_or("")
                        .to_lowercase();
                    if !name.is_empty() && is_closing_required(&name) {
                        if is_end {
                            if let Some(pos) = open_stack.iter().rposition(|t| t == &name) {
                                open_stack.remove(pos);
                            }
                            if name == "a" {
                                last_anchor_start = None;
                            }
                        } else {
                            open_stack.push(name.clone());
                            if name == "a" {
                                last_anchor_start = Some(tag_start_in_buf);
                            }
                        }
                    }
                }
                inside_tag = false;
                if !inside_entity && open_stack.is_empty() {
                    last_safe_break = Some(buf.len());
                }
            }
            '&' => {
                inside_entity = true;
                buf.push(ch);
            }
            ';' => {
                buf.push(ch);
                if inside_entity {
                    inside_entity = false;
                    if !inside_tag && open_stack.is_empty() {
                        last_safe_break = Some(buf.len());
                    }
                }
            }
            _ => {
                if inside_tag {
                    tag_buf.push(ch);
                }
                buf.push(ch);
                if (ch == ' ' || ch == '\n' || ch == '\t')
                    && !inside_tag
                    && !inside_entity
                    && open_stack.is_empty()
                {
                    last_safe_break = Some(buf.len());
                }
            }
        }

        if buf.len() >= TELEGRAM_MESSAGE_LIMIT {
            if let Some(idx) = last_safe_break {
                let remainder = buf.split_off(idx);
                let chunk = buf.trim().to_string();
                if !chunk.is_empty() {
                    chunks.push(chunk);
                }
                buf = remainder;
            } else if last_anchor_start.is_some() {
                // Split before the anchor started to avoid cutting inside <a>
                let pos = last_anchor_start.unwrap();
                if pos > 0 {
                    let remainder = buf.split_off(pos);
                    let chunk = buf.trim().to_string();
                    if !chunk.is_empty() {
                        chunks.push(chunk);
                    }
                    buf = remainder;
                } else {
                    // Anchor starts at 0; fall back to pushing the whole buffer to make progress
                    push_chunk(&mut buf, &mut chunks);
                }
            } else if open_stack.iter().any(|t| t == "pre" || t == "code") {
                // Close pre/code at boundary and reopen in next chunk
                let closable: Vec<&str> = open_stack
                    .iter()
                    .map(|s| s.as_str())
                    .filter(|t| *t == "pre" || *t == "code")
                    .collect();
                for t in closable.iter().rev() {
                    buf.push_str(&format!("</{}>", t));
                }
                let reopen = closable
                    .iter()
                    .map(|t| format!("<{}>", t))
                    .collect::<Vec<_>>()
                    .join("");
                let chunk = buf.trim().to_string();
                if !chunk.is_empty() {
                    chunks.push(chunk);
                }
                buf.clear();
                buf.push_str(&reopen);
            } else {
                // Last resort: push whatever we have (should be rare)
                push_chunk(&mut buf, &mut chunks);
            }
            last_safe_break = None;
        }
    }

    if !buf.trim().is_empty() {
        chunks.push(buf.trim().to_string());
    }

    chunks
}

/// Extract all <pre>...</pre> blocks and return the text without them, plus the list of pre contents
fn split_off_pre_blocks(text: &str) -> (String, Vec<String>) {
    let re = regex::Regex::new(r"(?s)<pre[^>]*>(.*?)</pre>").unwrap();
    let mut pre_blocks: Vec<String> = Vec::new();
    let without_pre = re
        .replace_all(text, |caps: &regex::Captures| {
            pre_blocks.push(caps.get(1).map(|m| m.as_str()).unwrap_or("").to_string());
            "".to_string()
        })
        .to_string();
    (without_pre, pre_blocks)
}

/// Send a long <pre> block safely by chunking and wrapping each chunk in <pre> tags
async fn send_pre_block(bot: &Bot, chat_id: ChatId, title: &str, content: &str) -> AnyResult<()> {
    // Escape HTML special chars inside the <pre> block
    let escaped = teloxide::utils::html::escape(content);
    let prefix = format!("{}\n<pre>", title);
    let suffix = "</pre>";
    // Leave some headroom for prefix/suffix
    let max_payload = TELEGRAM_MESSAGE_LIMIT.saturating_sub(prefix.len() + suffix.len() + 16);
    let mut current = String::new();
    for ch in escaped.chars() {
        if current.chars().count() + 1 > max_payload {
            let msg = format!("{}{}{}", prefix, current, suffix);
            match bot
                .send_message(chat_id, msg)
                .parse_mode(ParseMode::Html)
                .await
            {
                Ok(_) => {}
                Err(e) => {
                    let err_text = e.to_string();
                    log::error!("Error sending <pre> chunk: {}", err_text);
                    if err_text.contains("can't parse entities")
                        || err_text.contains("Unsupported start tag")
                    {
                        let _ = bot
                            .send_message(
                                chat_id,
                                "Sorry — I made an error in my output. Please try again or start a /newchat.",
                            )
                            .await;
                        return Ok(());
                    }
                    return Err(e.into());
                }
            }
            current.clear();
        }
        current.push(ch);
    }
    if !current.is_empty() {
        let msg = format!("{}{}{}", prefix, current, suffix);
        match bot
            .send_message(chat_id, msg)
            .parse_mode(ParseMode::Html)
            .await
        {
            Ok(_) => {}
            Err(e) => {
                let err_text = e.to_string();
                log::error!("Error sending final <pre> chunk: {}", err_text);
                if err_text.contains("can't parse entities")
                    || err_text.contains("Unsupported start tag")
                {
                    let _ = bot
                        .send_message(
                            chat_id,
                            "Sorry — I made an error in my output. Please try again or start a /newchat.",
                        )
                        .await;
                    return Ok(());
                }
                return Err(e.into());
            }
        }
    }
    Ok(())
}

/// Send a potentially long message, splitting it into multiple messages if necessary
async fn send_long_message(msg: Message, bot: &Bot, text: &str) -> AnyResult<()> {
    // Convert markdown (including ``` code fences) to Telegram-compatible HTML
    let html_text = utils::markdown_to_html(text);
    // Normalize image anchor to point to the public GCS URL when present
    let html_text = utils::normalize_image_url_anchor(&html_text);
    let chunks = split_message(&html_text);

    for (i, chunk) in chunks.iter().enumerate() {
        if i > 0 {
            // Small delay between messages to avoid rate limiting
            sleep(Duration::from_millis(100)).await;
        }

        match send_html_message(msg.clone(), bot.clone(), chunk.to_string()).await {
            Ok(_) => {}
            Err(e) => {
                let err_text = e.to_string();
                log::error!("Error sending message chunk: {}", err_text);
                if err_text.contains("can't parse entities")
                    || err_text.contains("Unsupported start tag")
                {
                    send_message(msg.clone(), bot.clone(), "Sorry — I made an error in my output. Please try again or start a /newchat.".to_string()).await?;
                    return Ok(());
                }
                return Err(e.into());
            }
        }
    }

    Ok(())
}

pub async fn handle_aptos_connect(bot: Bot, msg: Message) -> AnyResult<()> {
    if !msg.chat.is_private() {
        send_message(
            msg.clone(),
            bot.clone(),
            "❌ This command can only be used in a private chat with the bot.".to_string(),
        )
        .await?;
    }

    let aptos_connect_url = "https://aptosconnect.app";

    let url = Url::parse(&aptos_connect_url).expect("Invalid URL");
    let web_app_info = WebAppInfo { url };

    let aptos_connect_button = InlineKeyboardButton::web_app("Open Aptos Connect", web_app_info);

    send_markdown_message_with_keyboard(
        bot,
        msg,
        KeyboardMarkupType::InlineKeyboardType(InlineKeyboardMarkup::new(vec![vec![
            aptos_connect_button,
        ]])),
        "Click the button below to login to your Nova account",
    )
    .await?;

    return Ok(());
}

pub async fn handle_login_user(bot: Bot, msg: Message) -> AnyResult<()> {
    let private_msg = msg.clone();
    if !private_msg.chat.is_private() {
        send_message(
            private_msg,
            bot,
            "❌ This command can only be used in a private chat with the bot.".to_string(),
        )
        .await?;
        return Ok(());
    }

    let user = msg.from.as_ref();

    if user.is_none() {
        send_message(
            msg.clone(),
            bot,
            "❌ Unable to verify permissions.".to_string(),
        )
        .await?;
        return Ok(());
    }

    let user_id = user.unwrap().id;

    let app_url = env::var("APP_URL").expect("APP_URL must be set");
    let url_to_build = format!("{}/login?userId={}", app_url, user_id);

    let url = Url::parse(&url_to_build).expect("Invalid URL");

    let web_app_info = WebAppInfo { url };

    let request = ButtonRequest::WebApp(web_app_info);

    let login_button = KeyboardButton::new("Login to your Nova account");

    let login_button = login_button.request(request);

    let login_markup = KeyboardMarkup::new(vec![vec![login_button]]);

    send_markdown_message_with_keyboard(
        bot,
        msg,
        KeyboardMarkupType::KeyboardType(login_markup),
        "Click the button below to login to your Nova account",
    )
    .await?;

    return Ok(());
}

pub async fn handle_login_group(
    bot: Bot,
    msg: Message,
    bot_deps: BotDependencies,
) -> AnyResult<()> {
    // Ensure this command is used in a group chat
    if msg.chat.is_private() {
        send_message(
            msg.clone(),
            bot,
            "❌ This command must be used in a group chat.".to_string(),
        )
        .await?;
        return Ok(());
    }

    let account_seed = bot_deps.group.account_seed.clone();

    // Allow only group administrators to invoke
    let admins = bot.get_chat_administrators(msg.chat.id).await?;
    let requester_id = msg.from.as_ref().map(|u| u.id);
    let group_id = msg.chat.id;

    let group_id_formatted = format!("{}-{}", msg.chat.id, account_seed);

    let payload: GroupCredentials;

    if let Some(uid) = requester_id {
        let is_admin = admins.iter().any(|member| member.user.id == uid);
        if !is_admin {
            send_message(
                msg.clone(),
                bot,
                "❌ Only group administrators can use this command.".to_string(),
            )
            .await?;
            return Ok(());
        }
    } else {
        // Cannot identify sender; deny action
        send_message(
            msg.clone(),
            bot,
            "❌ Unable to verify permissions.".to_string(),
        )
        .await?;
        return Ok(());
    }

    let group_exists = bot_deps
        .group
        .group_exists(group_id, bot_deps.panora.clone())
        .await;

    if !group_exists {
        let group_result = bot_deps
            .service
            .create_group(CreateGroupRequest {
                group_id: group_id_formatted.clone(),
            })
            .await;

        if group_result.is_err() {
            send_message(msg, bot, "❌ Unable to create group.".to_string()).await?;
            return Ok(());
        }
    }

    let jwt = bot_deps.group.generate_new_jwt(group_id);

    if !jwt {
        send_message(msg, bot, "❌ Unable to generate JWT.".to_string()).await?;
        return Ok(());
    }

    let payload_response = bot_deps.group.get_credentials(group_id);

    if payload_response.is_none() {
        send_message(msg, bot, "❌ Unable to get credentials.".to_string()).await?;
        return Ok(());
    }

    payload = payload_response.unwrap();

    let updated_credentials =
        check_group_resource_account_address(&bot, payload, msg.clone(), &bot_deps).await;

    if updated_credentials.is_err() {
        send_message(msg, bot, "❌ Unable to save credentials.".to_string()).await?;
        return Ok(());
    }

    send_html_message(msg, bot, format!("🔑 <b>Group Login Successful!</b>\n\n<i>You can now use the group's Nova account to interact with the bot.</i>\n\n💡 <i>Use /groupwalletaddress to get the group's wallet address and /groupbalance to get the group's balance of a token.</i>").to_string()).await?;
    Ok(())
}

pub async fn handle_help(bot: Bot, msg: Message) -> AnyResult<()> {
    send_message(msg, bot, Command::descriptions().to_string()).await?;
    Ok(())
}

pub async fn handle_prices(bot: Bot, msg: Message) -> AnyResult<()> {
    let pricing_info = crate::ai::actions::execute_prices(&serde_json::json!({})).await;
    send_html_message(msg, bot, pricing_info).await?;
    Ok(())
}

<<<<<<< HEAD
pub async fn handle_add_files(bot: Bot, msg: Message) -> AnyResult<()> {
    if !msg.chat.is_private() {
        send_message(
            msg,
            bot,
            "❌ Please DM the bot to upload files.".to_string(),
        )
        .await?;
        return Ok(());
    }
    send_message(msg, bot, "📎 Please attach the files you wish to upload in your next message.\n\n✅ Supported: Documents, Photos, Videos, Audio files\n💡 You can send multiple files in one message!".to_string()).await?;
    Ok(())
}

pub async fn handle_list_files(bot: Bot, msg: Message, bot_deps: BotDependencies) -> AnyResult<()> {
    if !msg.chat.is_private() {
        send_message(
            msg,
            bot,
            "❌ Please DM the bot to list your files.".to_string(),
        )
        .await?;
        return Ok(());
    }
    let user_id = msg.from.as_ref().map(|u| u.id.0).unwrap_or(0) as i64;
    if let Some(_vector_store_id) = bot_deps.user_convos.get_vector_store_id(user_id) {
        match list_user_files_with_names(user_id, bot_deps.clone()) {
            Ok(files) => {
                if files.is_empty() {
                    send_html_message(msg, bot, "📁 <b>Your Document Library</b>\n\n<i>No files uploaded yet</i>\n\n💡 Use /add_files to start building your personal AI knowledge base!".to_string())
                    .await?;
                } else {
                    let file_list = files
                        .iter()
                        .map(|file| {
                            let icon = utils::get_file_icon(&file.name);
                            let clean_name = utils::clean_filename(&file.name);
                            format!("{}  <b>{}</b>", icon, clean_name)
                        })
                        .collect::<Vec<_>>()
                        .join("\n");
                    let response = format!(
                        "🗂️ <b>Your Document Library</b> ({} files)\n\n{}\n\n💡 <i>Tap any button below to manage your files</i>",
                        files.len(),
                        file_list
                    );
                    use teloxide::types::{InlineKeyboardButton, InlineKeyboardMarkup};
                    let mut keyboard_rows = Vec::new();
                    for file in &files {
                        let clean_name = utils::clean_filename(&file.name);
                        let button_text = if clean_name.len() > 25 {
                            format!("🗑️ {}", &clean_name[..22].trim_end())
                        } else {
                            format!("🗑️ {}", clean_name)
                        };
                        let delete_button = InlineKeyboardButton::callback(
                            button_text,
                            format!("delete_file:{}", file.id),
                        );
                        keyboard_rows.push(vec![delete_button]);
                    }
                    if files.len() > 1 {
                        let clear_all_button =
                            InlineKeyboardButton::callback("🗑️ Clear All Files", "clear_all_files");
                        keyboard_rows.push(vec![clear_all_button]);
                    }
                    let keyboard = InlineKeyboardMarkup::new(keyboard_rows);
                    send_markdown_message_with_keyboard(
                        bot,
                        msg,
                        KeyboardMarkupType::InlineKeyboardType(keyboard),
                        &response,
                    )
                    .await?;
                }
            }
            Err(e) => {
                send_html_message(
                    msg,
                    bot,
                    format!(
                        "❌ <b>Error accessing your files</b>\n\n<i>Technical details:</i> {}",
                        e
                    ),
                )
                .await?;
            }
        }
    } else {
        send_html_message(msg, bot, "🆕 <b>Welcome to Your Document Library!</b>\n\n<i>No documents uploaded yet</i>\n\n💡 Use /add_files to upload your first files and start building your AI-powered knowledge base!".to_string()).await?;
    }
    Ok(())
}
=======
// removed: handle_add_files and handle_list_files (flow moved under /usersettings → Document Library)
>>>>>>> 0a35d61c

pub async fn handle_chat(
    bot: Bot,
    msg: Message,
    prompt: String,
    group_id: Option<String>,
    is_sponsor: bool,
    bot_deps: BotDependencies,
) -> AnyResult<()> {
    // Store group_id for later use to avoid move issues
    let group_id_for_hook = group_id.clone();

    // --- Start Typing Indicator Immediately ---
    let bot_clone = bot.clone();
    let profile = env::var("PROFILE").unwrap_or("prod".to_string());
    let typing_indicator_handle = tokio::spawn(async move {
        loop {
            let typing = bot_clone.send_chat_action(msg.chat.id, ChatAction::Typing);

            let type_result = if let Some(thread_id) = msg.thread_id {
                typing.message_thread_id(thread_id).await
            } else {
                typing.await
            };

            if type_result.is_err() {
                log::warn!(
                    "Failed to send typing action: {}",
                    type_result.err().unwrap()
                );
                break;
            }
            sleep(Duration::from_secs(5)).await;
        }
    });

    let user = msg.from.as_ref();

    if user.is_none() {
        typing_indicator_handle.abort();
        send_message(msg, bot, "❌ Unable to verify permissions.".to_string()).await?;
        return Ok(());
    }

    let user_id = user.unwrap().id.to_string();
    let username = user.unwrap().username.as_ref();

    if username.is_none() {
        typing_indicator_handle.abort();
        send_message(msg, bot, "❌ Unable to verify permissions.".to_string()).await?;
        return Ok(());
    }

    let username = username.unwrap();

    let credentials = bot_deps.auth.get_credentials(&username);
    if credentials.is_none() && !is_sponsor {
        typing_indicator_handle.abort();
        send_message(msg, bot, "❌ Unable to verify permissions.".to_string()).await?;
        return Ok(());
    }

    let group_credentials = bot_deps.group.get_credentials(msg.chat.id);

    // Load user's chat model preferences
    let preferences = if group_id.is_some() {
        ModelPreferences::default()
    } else {
        bot_deps.user_model_prefs.get_preferences(username)
    };

    let chat_model = preferences.chat_model.to_openai_model();

    let _temperature: Option<f32> = None;

    // --- Vision Support: Check for replied-to images ---
    let mut image_url_from_reply: Option<String> = None;
    // --- Context Support: Check for replied-to message text ---
    let mut replied_message_context: Option<String> = None;
    // --- Image Support: Process replied message images ---
    let mut replied_message_image_paths: Vec<(String, String)> = Vec::new();
    if let Some(reply) = msg.reply_to_message() {
        // Extract text content from replied message (following /mod pattern)
        let reply_text_content = reply.text().or_else(|| reply.caption()).unwrap_or_default();

        if !reply_text_content.is_empty() {
            if let Some(from) = reply.from.as_ref() {
                let username = from
                    .username
                    .as_ref()
                    .map(|u| format!("@{}", u))
                    .unwrap_or_else(|| from.first_name.clone());
                replied_message_context =
                    Some(format!("User {} said: {}", username, reply_text_content));
            } else {
                replied_message_context = Some(format!("Previous message: {}", reply_text_content));
            }
        }

        // Process images from replied message – only take the largest resolution (last PhotoSize)
        if let Some(photos) = reply.photo() {
            if let Some(photo) = photos.last() {
                let file_id = &photo.file.id;
                let file_info = bot.get_file(file_id.clone()).await?;
                let extension = file_info
                    .path
                    .split('.')
                    .last()
                    .unwrap_or("jpg")
                    .to_string();
                let temp_path = format!(
                    "/tmp/reply_{}_{}.{}",
                    user_id, photo.file.unique_id, extension
                );
                let mut file = File::create(&temp_path)
                    .await
                    .map_err(|e| teloxide::RequestError::from(std::sync::Arc::new(e)))?;
                bot.download_file(&file_info.path, &mut file)
                    .await
                    .map_err(|e| teloxide::RequestError::from(e))?;
                replied_message_image_paths.push((temp_path, extension));
            }
        }

        if let Some(from) = reply.from.as_ref() {
            if from.is_bot {
                let reply_text = reply.text().or_else(|| reply.caption());
                if let Some(text) = reply_text {
                    // A simple regex to find the GCS URL
                    if let Ok(re) = regex::Regex::new(
                        r"https://storage\.googleapis\.com/sshift-gpt-bucket/[^\s]+",
                    ) {
                        if let Some(mat) = re.find(text) {
                            image_url_from_reply = Some(mat.as_str().to_string());
                        }
                    }
                }
            }
        }
    }

    // --- Download user-attached images ---
    let mut user_uploaded_image_paths: Vec<(String, String)> = Vec::new();
    if let Some(photos) = msg.photo() {
        // Telegram orders PhotoSize from smallest to largest; take the last (largest)
        if let Some(photo) = photos.last() {
            let file_id = &photo.file.id;
            let file_info = bot.get_file(file_id.clone()).await?;
            let extension = file_info
                .path
                .split('.')
                .last()
                .unwrap_or("jpg")
                .to_string();
            let temp_path = format!("/tmp/{}_{}.{}", user_id, photo.file.unique_id, extension);
            let mut file = File::create(&temp_path)
                .await
                .map_err(|e| teloxide::RequestError::from(std::sync::Arc::new(e)))?;
            bot.download_file(&file_info.path, &mut file)
                .await
                .map_err(|e| teloxide::RequestError::from(e))?;
            user_uploaded_image_paths.push((temp_path, extension));
        }
    }

    // --- Upload replied message images to GCS ---
    let replied_message_image_urls = if !replied_message_image_paths.is_empty() {
        match bot_deps
            .ai
            .upload_user_images(replied_message_image_paths)
            .await
        {
            Ok(urls) => urls,
            Err(e) => {
                log::error!("Failed to upload replied message images: {}", e);
                Vec::new()
            }
        }
    } else {
        Vec::new()
    };

    // --- Upload user images to GCS ---
    let user_uploaded_image_urls = match bot_deps
        .ai
        .upload_user_images(user_uploaded_image_paths)
        .await
    {
        Ok(urls) => urls,
        Err(e) => {
            log::error!("Failed to upload user images: {}", e);
            typing_indicator_handle.abort();
            send_message(
                msg,
                bot,
                "Sorry, I couldn't upload your image. Please try again.".to_string(),
            )
            .await?;
            return Ok(());
        }
    };

    // --- Combine all image URLs ---
    let mut all_image_urls = user_uploaded_image_urls;
    all_image_urls.extend(replied_message_image_urls);

    // Prepare the final prompt with context if available
    let final_prompt = if let Some(context) = replied_message_context {
        format!("{}\n\nUser asks: {}", context, prompt)
    } else {
        prompt
    };

    // Asynchronously generate the response
    let response_result = bot_deps
        .ai
        .generate_response(
            bot.clone(),
            msg.clone(),
            &final_prompt,
            image_url_from_reply,
            all_image_urls,
            chat_model,
            4000,
            None,
            bot_deps.clone(),
            group_id.clone(),
        )
        .await;

    typing_indicator_handle.abort();

    match response_result {
        Ok(ai_response) => {
            let (web_search, file_search, image_gen, _) = ai_response.get_tool_usage_counts();

            let jwt = if group_id.is_some() {
                let group_credentials = group_credentials;

                if group_credentials.is_some() {
                    group_credentials.unwrap().jwt
                } else {
                    credentials.unwrap().jwt
                }
            } else {
                credentials.unwrap().jwt
            };

            if profile != "dev" {
                let response = create_purchase_request(
                    file_search,
                    web_search,
                    image_gen,
                    ai_response.total_tokens,
                    ai_response.model,
                    &jwt,
                    group_id,
                    Some(user_id),
                    bot_deps.clone(),
                )
                .await;

                if response.is_err() {
                    log::error!(
                        "Error purchasing tokens: {}",
                        response.as_ref().err().unwrap()
                    );

                    if response.as_ref().err().unwrap().to_string().contains("401")
                        || response.as_ref().err().unwrap().to_string().contains("403")
                    {
                        send_message(
                            msg,
                            bot,
                            "Your login has expired. Please login again.".to_string(),
                        )
                        .await?;
                    } else {
                        send_message(
                            msg,
                            bot,
                            "Sorry, I encountered an error while processing your chat request."
                                .to_string(),
                        )
                        .await?;
                    }

                    return Ok(());
                }
            }

            if let Some(image_data) = ai_response.image_data {
                let photo = InputFile::memory(image_data);
                // Strip <pre> blocks from caption to avoid unbalanced HTML when truncated
                let (text_without_pre, pre_blocks) = split_off_pre_blocks(&ai_response.text);
                let caption = if text_without_pre.len() > 1024 {
                    &text_without_pre[..1024]
                } else {
                    &text_without_pre
                };
                bot.send_photo(msg.chat.id, photo)
                    .caption(caption)
                    .parse_mode(ParseMode::Html)
                    .await?;
                // Send any extracted <pre> blocks safely in full
                for pre in pre_blocks {
                    send_pre_block(&bot, msg.chat.id, "", &pre).await?;
                }
                // If the text_without_pre is longer than 1024, send the remainder
                if text_without_pre.len() > 1024 {
                    send_long_message(msg, &bot, &text_without_pre[1024..]).await?;
                }
            } else if let Some(ref tool_calls) = ai_response.tool_calls {
                if tool_calls
                    .iter()
                    .any(|tool_call| tool_call.name == "withdraw_funds")
                {
                    withdraw_funds_hook(bot, msg, ai_response.text).await?;
                } else if tool_calls
                    .iter()
                    .any(|tool_call| tool_call.name == "fund_account")
                {
                    fund_account_hook(bot, msg, ai_response.text).await?;
                } else if tool_calls
                    .iter()
                    .any(|tool_call| tool_call.name == "get_pay_users")
                {
                    // Get transaction_id from the pending transaction
                    let user_id = if let Some(user) = &msg.from {
                        user.id.0 as i64
                    } else {
                        log::warn!("Unable to get user ID for pay_users_hook");
                        send_long_message(msg.clone(), &bot, &ai_response.text).await?;
                        return Ok(());
                    };

                    let group_id_i64 = group_id_for_hook
                        .as_ref()
                        .and_then(|gid| gid.parse::<i64>().ok());

                    if let Some(pending_transaction) = bot_deps
                        .pending_transactions
                        .get_pending_transaction(user_id, group_id_i64)
                    {
                        pay_users_hook(
                            bot,
                            msg,
                            ai_response.text,
                            group_id_for_hook,
                            pending_transaction.transaction_id,
                            bot_deps.clone(),
                        )
                        .await?;
                    } else {
                        log::warn!(
                            "No pending transaction found for user {} in group {:?}",
                            user_id,
                            group_id_i64
                        );
                        send_long_message(msg.clone(), &bot, &ai_response.text).await?;
                    }
                } else {
                    send_long_message(msg.clone(), &bot, &ai_response.text).await?;
                }
            } else {
                send_long_message(msg, &bot, &ai_response.text).await?;
            }

            // Log tool calls if any
            if let Some(tool_calls) = &ai_response.tool_calls {
                if !tool_calls.is_empty() {
                    log::info!("Tool calls executed: {:?}", tool_calls);
                }
            }
        }
        Err(e) => {
            send_html_message(
                msg,
                bot,
                format!("An error occurred while processing your request: {}", e).to_string(),
            )
            .await?;
        }
    }

    Ok(())
}

pub async fn handle_new_chat(bot: Bot, msg: Message, bot_deps: BotDependencies) -> AnyResult<()> {
    let user_id = msg.from.as_ref().map(|u| u.id.0).unwrap_or(0) as i64;
    let user_id_str = user_id.to_string();

    // Determine if this is a group chat
    let group_id = if msg.chat.is_group() || msg.chat.is_supergroup() {
        Some(msg.chat.id.to_string())
    } else {
        None
    };

    // Clear conversation thread
    let convos_result = bot_deps.user_convos.clear_response_id(user_id);

    // Clear stored conversation summary
    let summary_result = bot_deps.summarizer.clear_summary(&user_id_str, group_id);

    match (convos_result, summary_result) {
        (Ok(_), Ok(_)) => {
            send_html_message(msg, bot, "🆕 <b>New conversation started!</b>\n\n✨ Your previous chat history has been cleared. Your next /chat command will start a fresh conversation thread.\n\n💡 <i>Your uploaded files and settings remain intact</i>".to_string()).await?;
        }
        (Ok(_), Err(e)) => {
            log::warn!("Failed to clear summary for user {}: {}", user_id, e);
            send_html_message(msg, bot, "🆕 <b>New conversation started!</b>\n\n✨ Your previous chat history has been cleared. Your next /chat command will start a fresh conversation thread.\n\n⚠️ <i>Note: Some conversation context may still be present</i>".to_string()).await?;
        }
        (Err(e), _) => {
            send_html_message(
                msg,
                bot,
                format!(
                    "❌ <b>Error starting new chat</b>\n\n<i>Technical details:</i> {}",
                    e
                )
                .to_string(),
            )
            .await?;
        }
    }
    Ok(())
}

pub async fn handle_web_app_data(
    bot: Bot,
    msg: Message,
    bot_deps: BotDependencies,
) -> AnyResult<()> {
    let web_app_data = msg.web_app_data().unwrap();
    let payload = web_app_data.data.clone();

    let payload = serde_json::from_str::<CredentialsPayload>(&payload);

    if payload.is_err() {
        send_message(msg, bot, "❌ Error parsing payload".to_string()).await?;
        return Ok(());
    };

    let payload = payload.unwrap();

    let user = msg.from.clone();

    if user.is_none() {
        send_message(msg, bot, "❌ User not found".to_string()).await?;
        return Ok(());
    }

    let user = user.unwrap();

    let username = user.username;

    if username.is_none() {
        send_message(
            msg,
            bot,
            "❌ Username not found, required for login".to_string(),
        )
        .await?;
        return Ok(());
    }

    let username = username.unwrap();

    let user_id = user.id;

    bot_deps
        .auth
        .generate_new_jwt(
            username.clone(),
            user_id,
            payload.account_address,
            payload.resource_account_address,
        )
        .await;

    // Initialize default model preferences for new user
    let _ = initialize_user_preferences(&username, &bot_deps.user_model_prefs).await;

    return Ok(());
}

pub async fn handle_message(bot: Bot, msg: Message, bot_deps: BotDependencies) -> AnyResult<()> {
    // Sentinel: moderate every message in group if sentinel is on
    if !msg.chat.is_private() {
        let group_id = msg.chat.id.to_string();
        let chat_id = msg.chat.id;
        let user = msg.from.clone();

        let sentinel_executed =
            handle_message_sentinel(bot.clone(), msg.clone(), bot_deps.clone(), group_id.clone())
                .await?;

        if user.is_none() {
            return Ok(());
        }

        let user_id = user.as_ref().unwrap().id.to_string();

        let username = user.as_ref().unwrap().username.clone();

        let group_credentials = bot_deps.group.get_credentials(msg.chat.id);

        if username.is_none() {
            log::error!("Username not found");
            return Ok(());
        }

        if group_credentials.is_none() {
            log::error!("Group credentials not found");

            send_message(
                msg,
                bot,
                "❌ Group not found, please login again".to_string(),
            )
            .await?;
            return Ok(());
        }

        let group_credentials = group_credentials.unwrap();

        let username = username.unwrap();

        if !group_credentials.users.contains(&username) {
            bot_deps
                .group
                .add_user_to_group(msg.chat.id, username)
                .await?;
        }

        // Try to find the pending token input with the formatted group ID
        let formatted_group_id = format!("{}-{}", group_id, bot_deps.group.account_seed);

        let dao_executed = handle_message_dao(
            bot.clone(),
            msg.clone(),
            bot_deps.clone(),
            user_id.clone(),
            formatted_group_id,
        )
        .await?;

        if dao_executed {
            return Ok(());
        }

        let welcome_executed = handle_welcome_message(
            bot.clone(),
            bot_deps.clone(),
            &msg,
            user_id.clone(),
            group_id.clone(),
        )
        .await?;

        if welcome_executed {
            return Ok(());
        }

        let sponsor_executed = handle_sponsor_message(
            &bot,
            &msg,
            &bot_deps,
            group_id.clone(),
            user.clone().unwrap().id,
            msg.chat.id,
        )
        .await?;

        if sponsor_executed {
            return Ok(());
        }

        let moderation_executed =
            handle_message_moderation(&bot, &msg, &bot_deps, chat_id.to_string()).await?;

        if moderation_executed {
            return Ok(());
        }

        let scheduled_payments_executed = handle_message_scheduled_payments(
            bot.clone(),
            msg.clone(),
            bot_deps.clone(),
            user.clone().unwrap(),
        )
        .await?;

        if scheduled_payments_executed {
            return Ok(());
        }

        let scheduled_prompts_executed = handle_message_scheduled_prompts(
            bot.clone(),
            msg.clone(),
            bot_deps.clone(),
            user.clone().unwrap(),
        )
        .await?;

        if scheduled_prompts_executed {
            return Ok(());
        }

        let filters_executed =
            handle_message_filters(&bot, msg.clone(), bot_deps.clone(), user.unwrap()).await?;

        if filters_executed {
            return Ok(());
        }

        // Process message against existing filters
        let filter_matches_processed =
            process_message_for_filters(bot.clone(), msg.clone(), bot_deps.clone()).await?;

        if filter_matches_processed {
            return Ok(());
        }

        if sentinel_executed {
            return Ok(());
        }
    }

    if msg.media_group_id().is_some() && msg.photo().is_some() {
        let media_aggregator = bot_deps.media_aggregator.clone();
        media_aggregator.add_message(msg, bot_deps.clone()).await;
        return Ok(());
    }

    // Photo-only message (no text/caption) may belong to a pending command
    if msg.text().is_none() && msg.caption().is_none() && msg.photo().is_some() {
        let cmd_collector = bot_deps.cmd_collector.clone();
        cmd_collector
            .try_attach_photo(msg, bot_deps.clone(), None)
            .await;
        return Ok(());
    }

    // Handle group file uploads when group is awaiting files (documents only)
    if !msg.chat.is_private()
        && msg.caption().is_none()
        && msg.document().is_some()
        && bot_deps.group_file_upload_state.is_awaiting(msg.chat.id.to_string()).await
    {
        use crate::assets::handler::handle_group_file_upload;
        handle_group_file_upload(bot, msg, bot_deps.clone()).await?;
        return Ok(());
    }

    // Handle private user file uploads (documents only)
    if msg.caption().is_none()
        && msg.chat.is_private()
        && msg.document().is_some()
    {
        handle_file_upload(bot, msg, bot_deps.clone()).await?;
    }
    Ok(())
}

// removed: handle_sentinel — sentinel toggling is available in Group Settings → Moderation

// removed: handle_moderation_settings — wizard now launched via /groupsettings Moderation menu

pub async fn handle_wallet_address(
    bot: Bot,
    msg: Message,
    bot_deps: BotDependencies,
) -> AnyResult<()> {
    println!("handle_wallet_address");
    let user = msg.from.clone();

    if user.is_none() {
        send_message(msg, bot, "❌ User not found".to_string()).await?;
        return Ok(());
    }

    let user = user.unwrap();

    let username = user.username;

    if username.is_none() {
        send_message(msg, bot, "❌ Username not found".to_string()).await?;
        return Ok(());
    }

    let username = username.unwrap();

    let user_credentials = bot_deps.auth.get_credentials(&username);

    if user_credentials.is_none() {
        send_message(msg, bot, "❌ User not found".to_string()).await?;
        return Ok(());
    }

    let user_credentials = user_credentials.unwrap();

    let wallet_address = user_credentials.resource_account_address;

    send_html_message(
        msg,
        bot,
        format!(
            "💰 <b>Your Wallet Address</b>\n\n<code>{}</code>",
            wallet_address
        )
        .to_string(),
    )
    .await?;

    Ok(())
}

pub async fn handle_mod(bot: Bot, msg: Message, bot_deps: BotDependencies) -> AnyResult<()> {
    // Check if sentinel is on for this chat
    if !msg.chat.is_private() {
        let sentinel_on = bot_deps.sentinel.get_sentinel(msg.chat.id.to_string());

        if sentinel_on {
            send_html_message(msg, bot, "🛡️ <b>Sentinel Mode Active</b>\n\n/report is disabled while sentinel is ON. All messages are being automatically moderated.".to_string()).await?;
            return Ok(());
        }
    }

    let group_credentials = bot_deps.group.get_credentials(msg.chat.id.clone());

    if group_credentials.is_none() {
        send_message(msg, bot, "❌ Group not found".to_string()).await?;
        return Ok(());
    }

    // Check if the command is used in reply to a message
    if let Some(reply_to_msg) = msg.clone().reply_to_message() {
        let user = reply_to_msg.from.clone();

        if user.is_none() {
            send_message(msg, bot, "❌ User not found".to_string()).await?;
            return Ok(());
        }

        // Extract text from the replied message
        let message_text = reply_to_msg
            .text()
            .or_else(|| reply_to_msg.caption())
            .unwrap_or_default();

        if message_text.is_empty() {
            send_html_message(msg, bot, format!("⚠️ <b>No Text Found</b>\n\n📝 Message ID: <code>{}</code>\n\n❌ The replied message contains no text to moderate.", reply_to_msg.id).to_string()).await?;
            return Ok(());
        }

        // Create moderation service using environment API key
        let moderation_service = bot_deps.moderation.clone();

        // Moderate the message
        // Load overrides
        let formatted_group_id = format!("{}-{}", msg.chat.id.0, bot_deps.group.account_seed);
        let settings_tree = bot_deps.db.open_tree("moderation_settings").unwrap();
        let overrides = if let Ok(Some(raw)) = settings_tree.get(formatted_group_id.as_bytes()) {
            #[derive(Serialize, Deserialize)]
            struct ModerationSettings {
                allowed_items: Vec<String>,
                disallowed_items: Vec<String>,
                updated_by_user_id: i64,
                updated_at_unix_ms: i64,
            }
            if let Ok(ms) = serde_json::from_slice::<ModerationSettings>(&raw) {
                Some(ModerationOverrides {
                    allowed_items: ms.allowed_items,
                    disallowed_items: ms.disallowed_items,
                })
            } else {
                None
            }
        } else {
            None
        };
        match moderation_service
            .moderate_message(message_text, &bot, &msg, &reply_to_msg, overrides)
            .await
        {
            Ok(result) => {
                log::info!(
                    "Manual moderation result: {} for message: {} (tokens: {})",
                    result.verdict,
                    message_text,
                    result.total_tokens
                );

                let purchase_result = create_purchase_request(
                    0,
                    0,
                    0,
                    result.total_tokens,
                    Model::GPT5Nano,
                    &group_credentials.unwrap().jwt,
                    Some(msg.chat.id.0.to_string()),
                    None,
                    bot_deps,
                )
                .await;

                if purchase_result.is_err() {
                    log::error!(
                        "Failed to purchase ai for flagged content: {}",
                        purchase_result.err().unwrap()
                    );
                    return Ok(());
                }

                // Only respond if the message is flagged
                if result.verdict == "F" {
                    // First, mute the user who sent the flagged message
                    if let Some(flagged_user) = &reply_to_msg.from {
                        // Create restricted permissions (muted)
                        let restricted_permissions = teloxide::types::ChatPermissions::empty();

                        // Mute the user indefinitely
                        if let Err(mute_error) = bot
                            .restrict_chat_member(
                                msg.chat.id,
                                flagged_user.id,
                                restricted_permissions,
                            )
                            .await
                        {
                            log::error!("Failed to mute user {}: {}", flagged_user.id, mute_error);
                        } else {
                            log::info!(
                                "Successfully muted user {} for flagged content",
                                flagged_user.id
                            );
                        }

                        // Create keyboard with admin controls
                        let keyboard = InlineKeyboardMarkup::new(vec![vec![
                            InlineKeyboardButton::callback(
                                "🔇 Unmute",
                                format!("unmute:{}", flagged_user.id),
                            ),
                            InlineKeyboardButton::callback(
                                "🚫 Ban",
                                format!("ban:{}:{}", flagged_user.id, reply_to_msg.id.0),
                            ),
                        ]]);

                        // Build a visible user mention (prefer @username, else clickable name)
                        let user_mention = if let Some(username) = &flagged_user.username {
                            format!("@{}", username)
                        } else {
                            let name = teloxide::utils::html::escape(&flagged_user.first_name);
                            format!(
                                "<a href=\"tg://user?id={}\">{}</a>",
                                flagged_user.id.0, name
                            )
                        };

                        // Send the flagged message response
                        send_markdown_message_with_keyboard(
                            bot.clone(),
                            msg.clone(),
                            KeyboardMarkupType::InlineKeyboardType(keyboard),
                            &format!(
                                "🛡️ <b>Content Flagged & User Muted</b>\n\n📝 Message ID: <code>{}</code>\n\n❌ Status: <b>FLAGGED</b> 🔴\n🔇 User has been muted\n👤 <b>User:</b> {}\n\n💬 <i>Flagged message:</i>\n<blockquote><span class=\"tg-spoiler\">{}</span></blockquote>",
                                reply_to_msg.id,
                                user_mention,
                                teloxide::utils::html::escape(message_text)
                            ),
                        ).await?;
                        // Immediately remove the offending message from the chat
                        if let Err(e) = bot.delete_message(msg.chat.id, reply_to_msg.id).await {
                            log::warn!(
                                "Failed to delete offending replied message {}: {}",
                                reply_to_msg.id.0,
                                e
                            );
                        }
                    } else {
                        // Fallback if no user found in the replied message
                        send_html_message(msg.clone(), bot.clone(), format!("🛡️ <b>Content Flagged</b>\n\n📝 Message ID: <code>{}</code>\n\n❌ Status: <b>FLAGGED</b> 🔴\n⚠️ Could not identify user to mute\n\n💬 <i>Flagged message:</i>\n<blockquote><span class=\"tg-spoiler\">{}</span></blockquote>", reply_to_msg.id, teloxide::utils::html::escape(message_text)).to_string()).await?;
                        // Remove the offending message regardless
                        if let Err(e) = bot.delete_message(msg.chat.id, reply_to_msg.id).await {
                            log::warn!(
                                "Failed to delete offending replied message {}: {}",
                                reply_to_msg.id.0,
                                e
                            );
                        }
                    }
                }
                // Silent when passed (P) - no response
            }
            Err(e) => {
                log::error!("Moderation failed: {}", e);
                send_html_message(msg, bot, format!("🛡️ <b>Moderation Error</b>\n\n📝 Message ID: <code>{}</code>\n\n❌ <b>Error:</b> Failed to analyze message. Please try again later.\n\n🔧 <i>Technical details:</i> {}", reply_to_msg.id, e).to_string()).await?;
            }
        }
    } else {
        // Not a reply to a message, show usage instructions
        send_html_message(msg, bot, "❌ <b>Invalid Usage</b>\n\n📝 The <code>/report</code> command must be used in reply to a message.\n\n💡 <b>How to use:</b>\n1. Find the message you want to moderate\n2. Reply to that message with <code>/report</code>\n\n🛡️ This will analyze the content of the replied message for violations.".to_string()).await?;
    }
    Ok(())
}

pub async fn handle_balance(
    bot: Bot,
    msg: Message,
    symbol: &str,
    bot_deps: BotDependencies,
) -> AnyResult<()> {
    let user = msg.from.clone();

    if user.is_none() {
        send_message(msg, bot, "❌ User not found".to_string()).await?;
        return Ok(());
    }

    let user = user.unwrap();

    let username = user.username;

    if username.is_none() {
        log::error!("❌ Username not found");
        send_message(msg, bot, "❌ Username not found".to_string()).await?;
        return Ok(());
    }

    let username = username.unwrap();

    let user_credentials = bot_deps.auth.get_credentials(&username);

    if user_credentials.is_none() {
        log::error!("❌ User not found");
        send_message(msg, bot, "❌ User not found".to_string()).await?;
        return Ok(());
    }

    let (token_type, decimals, token_symbol) =
        if symbol.to_lowercase() == "apt" || symbol.to_lowercase() == "aptos" {
            (
                "0x1::aptos_coin::AptosCoin".to_string(),
                8u8,
                "APT".to_string(),
            )
        } else {
            let token = bot_deps.panora.get_token_by_symbol(symbol).await;

            if token.is_err() {
                log::error!("❌ Error getting token: {}", token.as_ref().err().unwrap());
                send_message(msg, bot, "❌ Error getting token".to_string()).await?;
                return Ok(());
            }

            let token = token.unwrap();

            let token_type = if token.token_address.as_ref().is_some() {
                token.token_address.as_ref().unwrap().to_string()
            } else {
                token.fa_address.clone()
            };

            (token_type, token.decimals, token.symbol.clone())
        };

    let user_credentials = user_credentials.unwrap();

    let balance = bot_deps
        .panora
        .aptos
        .node
        .get_account_balance(
            user_credentials.resource_account_address,
            token_type.to_string(),
        )
        .await;

    if balance.is_err() {
        log::error!(
            "❌ Error getting balance: {}",
            balance.as_ref().err().unwrap()
        );
        send_message(msg, bot, "❌ Error getting balance".to_string()).await?;
        return Ok(());
    }

    let raw_balance = balance.unwrap().into_inner();

    let balance_i64 = raw_balance.as_i64();

    if balance_i64.is_none() {
        log::error!("❌ Balance not found");
        send_message(msg, bot, "❌ Balance not found".to_string()).await?;
        return Ok(());
    }

    let raw_balance = balance_i64.unwrap();

    // Convert raw balance to human readable format using decimals
    let human_balance = raw_balance as f64 / 10_f64.powi(decimals as i32);

    println!(
        "Raw balance: {}, Human balance: {}",
        raw_balance, human_balance
    );

    send_html_message(
        msg,
        bot,
        format!("💰 <b>Balance</b>: {:.2} {}", human_balance, token_symbol).to_string(),
    )
    .await?;

    Ok(())
}

pub async fn handle_group_balance(
    bot: Bot,
    msg: Message,
    bot_deps: BotDependencies,
    symbol: &str,
) -> AnyResult<()> {
    if !msg.chat.is_group() && !msg.chat.is_supergroup() {
        send_message(
            msg,
            bot,
            "❌ This command can only be used in a group".to_string(),
        )
        .await?;
        return Ok(());
    }

    let group_credentials = bot_deps.group.get_credentials(msg.chat.id);

    if group_credentials.is_none() {
        send_message(msg, bot, "❌ Group not found".to_string()).await?;
        return Ok(());
    }

    let group_credentials = group_credentials.unwrap();

    let (token_type, decimals, token_symbol) =
        if symbol.to_lowercase() == "apt" || symbol.to_lowercase() == "aptos" {
            (
                "0x1::aptos_coin::AptosCoin".to_string(),
                8u8,
                "APT".to_string(),
            )
        } else {
            let tokens = bot_deps.panora.get_token_by_symbol(symbol).await;

            if tokens.is_err() {
                log::error!("❌ Error getting token: {}", tokens.as_ref().err().unwrap());
                send_message(msg, bot, "❌ Error getting token".to_string()).await?;
                return Ok(());
            }

            let token = tokens.unwrap();

            let token_type = if token.token_address.as_ref().is_some() {
                token.token_address.as_ref().unwrap().to_string()
            } else {
                token.fa_address.clone()
            };

            (token_type, token.decimals, token.symbol.clone())
        };

    let balance = bot_deps
        .panora
        .aptos
        .node
        .get_account_balance(
            group_credentials.resource_account_address,
            token_type.to_string(),
        )
        .await;

    if balance.is_err() {
        log::error!(
            "❌ Error getting balance: {}",
            balance.as_ref().err().unwrap()
        );
        send_message(msg, bot, "❌ Error getting balance".to_string()).await?;
        return Ok(());
    }

    let raw_balance = balance.unwrap().into_inner();

    let balance_i64 = raw_balance.as_i64();

    if balance_i64.is_none() {
        log::error!("❌ Balance not found");
        send_message(msg, bot, "❌ Balance not found".to_string()).await?;
        return Ok(());
    }

    let raw_balance = balance_i64.unwrap();

    // Convert raw balance to human readable format using decimals
    let human_balance = raw_balance as f64 / 10_f64.powi(decimals as i32);

    send_html_message(
        msg,
        bot,
        format!("💰 <b>Balance</b>: {:.2} {}", human_balance, token_symbol).to_string(),
    )
    .await?;

    Ok(())
}

pub async fn handle_group_wallet_address(
    bot: Bot,
    msg: Message,
    bot_deps: BotDependencies,
) -> AnyResult<()> {
    if !msg.chat.is_group() && !msg.chat.is_supergroup() {
        send_message(
            msg,
            bot,
            "❌ This command can only be used in a group".to_string(),
        )
        .await?;
        return Ok(());
    }

    let group_credentials = bot_deps.group.get_credentials(msg.chat.id);

    log::info!("Group id: {:?}", msg.chat.id);

    if group_credentials.is_none() {
        send_message(msg, bot, "❌ Group not found".to_string()).await?;
        return Ok(());
    }

    let group_credentials = group_credentials.unwrap();

    send_html_message(
        msg,
        bot,
        format!(
            "💰 <b>Group Wallet Address</b>\n\n<code>{}</code>",
            group_credentials.resource_account_address
        )
        .to_string(),
    )
    .await?;

    Ok(())
}

// Removed unused function handle_moderation_rules

pub async fn handle_rules(bot: Bot, msg: Message, bot_deps: BotDependencies) -> AnyResult<()> {
    if !msg.chat.is_group() && !msg.chat.is_supergroup() {
        send_message(
            msg,
            bot,
            "❌ This command can only be used in a group".to_string(),
        )
        .await?;
        return Ok(());
    }

    let core = r#"
<b>🛡️ Core Moderation Rules</b>

To avoid being muted or banned, please follow these rules:

<b>1. No Promotion or Selling</b>
- Do not offer services, products, access, or benefits
- Do not position yourself as an authority/leader to gain trust
- Do not promise exclusive opportunities or deals
- No commercial solicitation of any kind

<b>2. No Private Communication Invites</b>
- Do not request to move conversation to DM/private
- Do not offer to send details privately
- Do not ask for personal contact information
- Do not attempt to bypass public group discussion

<b>Examples (not exhaustive):</b>
- \"I can offer you whitelist access\"
- \"DM me for details\"
- \"React and I'll message you\"
- \"I'm a [title] and can help you\"
- \"Send me your wallet address\"
- \"Contact me privately\"
- \"I'll send you the link\"
"#;

    let settings = bot_deps
        .moderation
        .get_moderation_settings(msg.chat.id.to_string())
        .unwrap_or(crate::ai::moderation::dto::ModerationSettings::from((
            vec![],
            vec![],
            0,
            0,
        )));

    let mut custom_section = String::new();
    if settings.allowed_items.is_empty() && settings.disallowed_items.is_empty() {
        custom_section.push_str("<b>📋 Custom Rules</b>\n<i>No custom rules set.</i>");
    } else {
        custom_section.push_str("<b>📋 Custom Rules</b>\n");
        if !settings.allowed_items.is_empty() {
            custom_section.push_str("\n<b>Allowed</b>:\n");
            for item in settings.allowed_items.iter() {
                custom_section.push_str(&format!("• {}\n", item));
            }
        }
        if !settings.disallowed_items.is_empty() {
            custom_section.push_str("\n<b>Disallowed</b>:\n");
            for item in settings.disallowed_items.iter() {
                custom_section.push_str(&format!("• {}\n", item));
            }
        }
    }

    let text = format!(
        "{}\n\n{}\n\n<i>Ask an admin if unclear.</i>",
        core, custom_section
    );

    send_html_message(msg, bot, text).await?;
    Ok(())
}

async fn check_group_resource_account_address(
    bot: &Bot,
    group_credentials: GroupCredentials,
    msg: Message,
    bot_deps: &BotDependencies,
) -> AnyResult<GroupCredentials> {
    let group_id = group_credentials.group_id.clone();

    const MAX_RETRIES: u32 = 5;
    const RETRY_DELAY_MS: u64 = 2000;

    for attempt in 1..=MAX_RETRIES {
        let resource_account_address = bot_deps
            .panora
            .aptos
            .node
            .view_function(ViewRequest {
                function: format!(
                    "{}::group::get_group_account",
                    bot_deps.panora.aptos.contract_address
                ),
                type_arguments: vec![],
                arguments: vec![value::Value::String(group_id.clone())],
            })
            .await;

        if resource_account_address.is_ok() {
            let resource_account_address = resource_account_address.unwrap().into_inner();

            let resource_account_address =
                serde_json::from_value::<Vec<String>>(resource_account_address);

            if resource_account_address.is_ok() {
                let resource_account_address = resource_account_address.unwrap();

                let new_credentials = GroupCredentials {
                    jwt: group_credentials.jwt.clone(),
                    group_id: group_credentials.group_id.clone(),
                    resource_account_address: resource_account_address[0].clone(),
                    users: group_credentials.users.clone(),
                };

                bot_deps
                    .group
                    .save_credentials(new_credentials)
                    .map_err(|_| anyhow::anyhow!("Error saving group credentials"))?;

                let updated_credentials = GroupCredentials {
                    jwt: group_credentials.jwt,
                    group_id: group_credentials.group_id,
                    resource_account_address: resource_account_address[0].clone(),
                    users: group_credentials.users,
                };

                return Ok(updated_credentials);
            }
        }

        // If this is not the last attempt, wait before retrying
        if attempt < MAX_RETRIES {
            log::warn!(
                "Failed to get resource account address (attempt {}/{}), retrying in {}ms...",
                attempt,
                MAX_RETRIES,
                RETRY_DELAY_MS
            );
            sleep(Duration::from_millis(RETRY_DELAY_MS)).await;
        }
    }

    // All retries failed
    send_message(
        msg,
        bot.clone(),
        "❌ Error getting resource account address after multiple attempts".to_string(),
    )
    .await?;
    return Err(anyhow::anyhow!(
        "Error getting resource account address after {} attempts",
        MAX_RETRIES
    ));
}<|MERGE_RESOLUTION|>--- conflicted
+++ resolved
@@ -526,104 +526,6 @@
     Ok(())
 }
 
-<<<<<<< HEAD
-pub async fn handle_add_files(bot: Bot, msg: Message) -> AnyResult<()> {
-    if !msg.chat.is_private() {
-        send_message(
-            msg,
-            bot,
-            "❌ Please DM the bot to upload files.".to_string(),
-        )
-        .await?;
-        return Ok(());
-    }
-    send_message(msg, bot, "📎 Please attach the files you wish to upload in your next message.\n\n✅ Supported: Documents, Photos, Videos, Audio files\n💡 You can send multiple files in one message!".to_string()).await?;
-    Ok(())
-}
-
-pub async fn handle_list_files(bot: Bot, msg: Message, bot_deps: BotDependencies) -> AnyResult<()> {
-    if !msg.chat.is_private() {
-        send_message(
-            msg,
-            bot,
-            "❌ Please DM the bot to list your files.".to_string(),
-        )
-        .await?;
-        return Ok(());
-    }
-    let user_id = msg.from.as_ref().map(|u| u.id.0).unwrap_or(0) as i64;
-    if let Some(_vector_store_id) = bot_deps.user_convos.get_vector_store_id(user_id) {
-        match list_user_files_with_names(user_id, bot_deps.clone()) {
-            Ok(files) => {
-                if files.is_empty() {
-                    send_html_message(msg, bot, "📁 <b>Your Document Library</b>\n\n<i>No files uploaded yet</i>\n\n💡 Use /add_files to start building your personal AI knowledge base!".to_string())
-                    .await?;
-                } else {
-                    let file_list = files
-                        .iter()
-                        .map(|file| {
-                            let icon = utils::get_file_icon(&file.name);
-                            let clean_name = utils::clean_filename(&file.name);
-                            format!("{}  <b>{}</b>", icon, clean_name)
-                        })
-                        .collect::<Vec<_>>()
-                        .join("\n");
-                    let response = format!(
-                        "🗂️ <b>Your Document Library</b> ({} files)\n\n{}\n\n💡 <i>Tap any button below to manage your files</i>",
-                        files.len(),
-                        file_list
-                    );
-                    use teloxide::types::{InlineKeyboardButton, InlineKeyboardMarkup};
-                    let mut keyboard_rows = Vec::new();
-                    for file in &files {
-                        let clean_name = utils::clean_filename(&file.name);
-                        let button_text = if clean_name.len() > 25 {
-                            format!("🗑️ {}", &clean_name[..22].trim_end())
-                        } else {
-                            format!("🗑️ {}", clean_name)
-                        };
-                        let delete_button = InlineKeyboardButton::callback(
-                            button_text,
-                            format!("delete_file:{}", file.id),
-                        );
-                        keyboard_rows.push(vec![delete_button]);
-                    }
-                    if files.len() > 1 {
-                        let clear_all_button =
-                            InlineKeyboardButton::callback("🗑️ Clear All Files", "clear_all_files");
-                        keyboard_rows.push(vec![clear_all_button]);
-                    }
-                    let keyboard = InlineKeyboardMarkup::new(keyboard_rows);
-                    send_markdown_message_with_keyboard(
-                        bot,
-                        msg,
-                        KeyboardMarkupType::InlineKeyboardType(keyboard),
-                        &response,
-                    )
-                    .await?;
-                }
-            }
-            Err(e) => {
-                send_html_message(
-                    msg,
-                    bot,
-                    format!(
-                        "❌ <b>Error accessing your files</b>\n\n<i>Technical details:</i> {}",
-                        e
-                    ),
-                )
-                .await?;
-            }
-        }
-    } else {
-        send_html_message(msg, bot, "🆕 <b>Welcome to Your Document Library!</b>\n\n<i>No documents uploaded yet</i>\n\n💡 Use /add_files to upload your first files and start building your AI-powered knowledge base!".to_string()).await?;
-    }
-    Ok(())
-}
-=======
-// removed: handle_add_files and handle_list_files (flow moved under /usersettings → Document Library)
->>>>>>> 0a35d61c
-
 pub async fn handle_chat(
     bot: Bot,
     msg: Message,
@@ -1272,7 +1174,10 @@
     if !msg.chat.is_private()
         && msg.caption().is_none()
         && msg.document().is_some()
-        && bot_deps.group_file_upload_state.is_awaiting(msg.chat.id.to_string()).await
+        && bot_deps
+            .group_file_upload_state
+            .is_awaiting(msg.chat.id.to_string())
+            .await
     {
         use crate::assets::handler::handle_group_file_upload;
         handle_group_file_upload(bot, msg, bot_deps.clone()).await?;
@@ -1280,10 +1185,7 @@
     }
 
     // Handle private user file uploads (documents only)
-    if msg.caption().is_none()
-        && msg.chat.is_private()
-        && msg.document().is_some()
-    {
+    if msg.caption().is_none() && msg.chat.is_private() && msg.document().is_some() {
         handle_file_upload(bot, msg, bot_deps.clone()).await?;
     }
     Ok(())
