--- conflicted
+++ resolved
@@ -1,17 +1,11 @@
 use std::env;
 
+use chrono::Utc;
 use quark_core::helpers::dto::{CoinVersion, PayUsersRequest, TransactionResponse};
 use teloxide::types::Message;
 
-<<<<<<< HEAD
 use crate::dependencies::BotDependencies;
-=======
-use crate::{
-    credentials::handler::Auth, group::handler::Group, panora::handler::Panora,
-    services::handler::Services,
-    message_history::HistoryStorage,
-};
->>>>>>> 72e4f0e2
+use crate::message_history::handler::fetch;
 
 /// Execute trending pools fetch from GeckoTerminal
 pub async fn execute_trending_pools(arguments: &serde_json::Value) -> String {
@@ -958,11 +952,14 @@
 
 /// Execute get time fetch from WorldTimeAPI
 pub async fn execute_get_time(arguments: &serde_json::Value) -> String {
+    log::info!("Executing get time tool");
+    log::info!("Arguments: {:?}", arguments);
+
     let timezone = arguments
         .get("timezone")
         .and_then(|v| v.as_str())
         .filter(|s| !s.trim().is_empty())
-        .unwrap_or("Europe/London");
+        .unwrap_or("Africa/Dakar");
 
     // Use TIME_API_BASE_URL from env if set, otherwise default to just the base
     let base_url =
@@ -1007,6 +1004,8 @@
         .unwrap_or("Unknown");
     let date = data.get("date").and_then(|v| v.as_str()).unwrap_or("");
     let time = data.get("time").and_then(|v| v.as_str()).unwrap_or("");
+    log::info!("Time: {}", time);
+    log::info!("Date: {}", date);
     let day_of_week = data.get("dayOfWeek").and_then(|v| v.as_str()).unwrap_or("");
     let dst_active = data
         .get("dstActive")
@@ -1018,13 +1017,18 @@
         return "❌ Could not extract the time from the API response.".to_string();
     }
 
+    // Get current UTC epoch seconds for DAO calculations
+    // Since we're requesting UTC time from the API, we can use current timestamp
+    let epoch_seconds = Utc::now().timestamp() as u64;
+
     format!(
-        "🕰️ The current time in **{}** is **{}** on **{}** (Date: {}, DST: {}).",
+        "🕰️ The current time in **{}** is **{}** on **{}** (Date: {}, DST: {}).\n\n**EPOCH SECONDS: {}** (Use this value for DAO date calculations)",
         timezone,
         time,
         day_of_week,
         date,
-        if dst_active { "active" } else { "inactive" }
+        if dst_active { "active" } else { "inactive" },
+        epoch_seconds
     )
 }
 
@@ -1714,19 +1718,17 @@
 
 💳 <b>Payment Information:</b>
 💰 Payment is made in <b>📒</b> at the <u>dollar market rate</u>
-⚠️ <i>All prices are subject to change based on provider rates</i>".to_string()
+⚠️ <i>All prices are subject to change based on provider rates</i>"
+        .to_string()
 }
 
 /// Fetch the recent messages from the rolling buffer (up to 20 lines)
-pub async fn execute_get_recent_messages(
-    msg: Message,
-    history: HistoryStorage,
-) -> String {
+pub async fn execute_get_recent_messages(msg: Message, bot_deps: BotDependencies) -> String {
     if msg.chat.is_private() {
         return "This tool is only available in group chats.".into();
     }
 
-    let lines = crate::message_history::fetch(msg.chat.id, history).await;
+    let lines = fetch(msg.chat.id, bot_deps.history_storage.clone()).await;
     if lines.is_empty() {
         return "(No recent messages stored.)".into();
     }
