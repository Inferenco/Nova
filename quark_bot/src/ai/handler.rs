--- conflicted
+++ resolved
@@ -20,25 +20,10 @@
     openai_client: OAIClient,
     system_prompt: String,
     cloud: GcsImageUploader,
-<<<<<<< HEAD
 }
 
 impl AI {
     pub fn new(openai_api_key: String, cloud: GcsImageUploader) -> Self {
-=======
-    panora: Panora,
-    service: Services,
-    history: crate::message_history::HistoryStorage,
-}
-
-impl AI {
-    pub fn new(
-        openai_api_key: String,
-        cloud: GcsImageUploader,
-        panora: Panora,
-        history: crate::message_history::HistoryStorage,
-    ) -> Self {
->>>>>>> 108606ba
         let system_prompt = get_prompt();
 
         // Use default recovery policy for API error handling
@@ -51,12 +36,6 @@
             openai_client,
             system_prompt,
             cloud,
-<<<<<<< HEAD
-=======
-            panora,
-            service,
-            history,
->>>>>>> 108606ba
         }
     }
 
@@ -415,11 +394,8 @@
                         || tc.name == "get_current_time"
                         || tc.name == "get_fear_and_greed_index"
                         || tc.name == "get_pay_users"
-<<<<<<< HEAD
                         || tc.name == "create_dao"
-=======
                         || tc.name == "get_recent_messages"
->>>>>>> 108606ba
                 })
                 .collect();
 
@@ -454,11 +430,7 @@
                         bot.clone(),
                         msg.clone(),
                         group_id.clone(),
-<<<<<<< HEAD
                         bot_deps.clone(),
-=======
-                        self.history.clone(),
->>>>>>> 108606ba
                     )
                     .await;
 
