--- conflicted
+++ resolved
@@ -1,6 +1,7 @@
 use super::actions::{
-    execute_fear_and_greed_index, execute_get_time, execute_get_wallet_address, execute_new_pools,
-    execute_pay_users, execute_search_pools, execute_trending_pools, execute_get_recent_messages,
+    execute_fear_and_greed_index, execute_get_recent_messages, execute_get_time,
+    execute_get_wallet_address, execute_new_pools, execute_pay_users, execute_search_pools,
+    execute_trending_pools,
 };
 use crate::{
     ai::actions::{execute_fund_account, execute_get_balance, execute_withdraw_funds},
@@ -9,12 +10,7 @@
 };
 use open_ai_rust_responses_by_sshift::types::Tool;
 use serde_json::json;
-<<<<<<< HEAD
 use teloxide::{Bot, types::Message};
-=======
-use teloxide::types::Message;
-use crate::message_history::HistoryStorage;
->>>>>>> 72e4f0e2
 
 /// Get account balance tool - returns a Tool for checking user balance
 pub fn get_balance_tool() -> Tool {
@@ -183,16 +179,16 @@
 pub fn get_time_tool() -> Tool {
     Tool::function(
         "get_current_time",
-        "Get the current time for a specified timezone. Defaults to 'Europe/London' if not provided. YOU MUST NOT CALL THIS TOOL IF THE USER IS CREATING A DAO",
+        "Get the current time for a specified timezone. CRITICAL: MUST be used before creating any DAO to get the current UTC time for date calculations. Always use timezone 'UTC' for DAO creation.",
         json!({
             "type": "object",
             "properties": {
                 "timezone": {
                     "type": "string",
-                    "description": "The timezone to get the current time for, in IANA format (e.g., 'America/New_York', 'Europe/London', 'Asia/Tokyo').",
-                    "default": "Europe/London"
-                }
-            },
+                    "description": "The timezone to get the current time for, in IANA format (e.g., 'America/New_York', 'Europe/London', 'Asia/Tokyo'). Use 'UTC' for DAO creation to ensure consistent time calculations.",
+                    "default": "UTC"
+                    }
+                },
             "required": []
         }),
     )
@@ -265,11 +261,10 @@
     )
 }
 
-<<<<<<< HEAD
 pub fn create_dao() -> Tool {
     Tool::function(
         "create_dao",
-        "Create a new DAO with the given name,description, start date, end date, currency and options to vote for, if some of theses dates are not provided, ask the user to provide them",
+        "Create a new DAO with the given name, description, start date, end date, currency and options to vote for. CRITICAL: You MUST use get_current_time tool with timezone 'UTC' FIRST to get the current time before calling this tool. All dates must be calculated from the current UTC time and converted to seconds since epoch.",
         json!({
             "type": "object",
             "properties": {
@@ -283,11 +278,11 @@
                 },
                 "start_date": {
                     "type": "string",
-                    "description": "The start date of the DAO in seconds since epoch"
+                    "description": "The start date of the DAO in seconds since epoch (UTC+0). MUST be calculated from current UTC time obtained from get_current_time tool. Examples: 'in 5 minutes' = current_utc_epoch + 300, 'in 1 hour' = current_utc_epoch + 3600, 'tomorrow' = current_utc_epoch + 86400. For conflicting times like 'in 5 minutes 29th July 2025', use the relative time (5 minutes from now)."
                 },
                 "end_date": {
                     "type": "string",
-                    "description": "The end date of the DAO in seconds since epoch"
+                    "description": "The end date of the DAO in seconds since epoch (UTC+0). Calculate duration from start_date, not from current time. Example: 'end in 3 days' = start_date + 259200 seconds."
                 },
                 "options": {
                     "type": "array",
@@ -304,14 +299,15 @@
             "required": ["name", "description", "start_date", "end_date", "options", "symbol"],
             "additionalProperties": false
         }),
-=======
+    )
+}
+
 /// Get recent group messages – returns last ≈20 lines
 pub fn get_recent_messages_tool() -> Tool {
     Tool::function(
         "get_recent_messages",
         "Retrieve the most recent messages (up to 20) from THIS Telegram group chat for situational awareness. Use this tool automatically when: responding to vague references ('that', 'it', 'what we discussed'), when context would improve your response, when asked about recent activity/mood/topics, or when a more contextual response would be helpful. This provides conversation flow awareness.",
         serde_json::json!({}),
->>>>>>> 72e4f0e2
     )
 }
 
@@ -322,11 +318,7 @@
     bot: Bot,
     msg: Message,
     group_id: Option<String>,
-<<<<<<< HEAD
     bot_deps: BotDependencies,
-=======
-    history: HistoryStorage,
->>>>>>> 72e4f0e2
 ) -> String {
     log::info!(
         "Executing tool: {} with arguments: {}",
@@ -344,15 +336,9 @@
         "get_new_pools" => execute_new_pools(arguments).await,
         "get_current_time" => execute_get_time(arguments).await,
         "get_fear_and_greed_index" => execute_fear_and_greed_index(arguments).await,
-<<<<<<< HEAD
         "get_pay_users" => execute_pay_users(arguments, msg, bot_deps.clone(), group_id).await,
         "create_dao" => execute_create_dao(arguments, bot, msg, group_id, bot_deps.clone()).await,
-=======
-        "get_pay_users" => {
-            execute_pay_users(arguments, msg, service, auth, panora, group, group_id).await
-        }
-        "get_recent_messages" => execute_get_recent_messages(msg, history).await,
->>>>>>> 72e4f0e2
+        "get_recent_messages" => execute_get_recent_messages(msg, bot_deps).await,
         _ => {
             format!("Error: Unknown custom tool '{}'", tool_name)
         }
@@ -388,10 +374,7 @@
         get_time_tool(),
         get_fear_and_greed_index_tool(),
         get_pay_users_tool(),
-<<<<<<< HEAD
         create_dao(),
-=======
         get_recent_messages_tool(),
->>>>>>> 72e4f0e2
     ]
 }